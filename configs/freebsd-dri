# -*-makefile-*-
# Configuration for freebsd-dri: FreeBSD DRI hardware drivers

include $(TOP)/configs/freebsd

CONFIG_NAME = freebsd-dri

# Compiler and flags
CC = gcc
CXX = g++
WARN_FLAGS = -Wall
OPT_FLAGS = -O -g

EXPAT_INCLUDES = -I/usr/local/include
X11_INCLUDES = -I/usr/local/include
DEFINES = -DPTHREADS -DUSE_EXTERNAL_DXTN_LIB=1 -DIN_DRI_DRIVER \
	-DGLX_DIRECT_RENDERING -DGLX_INDIRECT_RENDERING \
	-DHAVE_ALIAS

CFLAGS = $(WARN_FLAGS) $(OPT_FLAGS) $(PIC_FLAGS) -Wmissing-prototypes -std=c99 -Wundef -ffast-math \
	$(ASM_FLAGS) $(X11_INCLUDES) $(DEFINES)

CXXFLAGS = $(WARN_FLAGS) $(OPT_FLAGS) $(PIC_FLAGS) $(DEFINES) -Wall -ansi -pedantic $(ASM_FLAGS) $(X11_INCLUDES) 

# Work around aliasing bugs - developers should comment this out
CFLAGS += -fno-strict-aliasing
CXXFLAGS += -fno-strict-aliasing

ASM_SOURCES = 

# Library/program dependencies
LIBDRM_CFLAGS = `pkg-config --cflags libdrm`
LIBDRM_LIB = `pkg-config --libs libdrm`
DRI_LIB_DEPS = -L/usr/local/lib -lm -pthread -lexpat $(LIBDRM_LIB)
<<<<<<< HEAD
GL_LIB_DEPS = -L/usr/X11R6/lib -lX11 -lXext -lXxf86vm -lXdamage -lXfixes \
=======
GL_LIB_DEPS = -L/usr/local/lib -lX11 -lXext -lXxf86vm -lXdamage -lXfixes \
>>>>>>> d3f7b463
	-lm -pthread $(LIBDRM_LIB)

GLUT_LIB_DEPS = -L$(TOP)/$(LIB_DIR) -L/usr/local/lib -lGLU -lGL -lX11 -lXmu -lXt -lXi -lm
GLW_LIB_DEPS = -L$(TOP)/$(LIB_DIR) -L/usr/local/lib -lGL -lXt -lX11


# Directories
SRC_DIRS = glx/x11 mesa glu glut/glx glw
DRIVER_DIRS = dri
PROGRAM_DIRS = 
WINDOW_SYSTEM=dri

DRM_SOURCE_PATH=$(TOP)/../drm

# ffb and gamma are missing because they have not been converted to use the new
# interface.
DRI_DIRS = i810 i915 i965 mach64 mga r128 r200 r300 radeon tdfx \
	   unichrome savage sis
<|MERGE_RESOLUTION|>--- conflicted
+++ resolved
@@ -32,11 +32,7 @@
 LIBDRM_CFLAGS = `pkg-config --cflags libdrm`
 LIBDRM_LIB = `pkg-config --libs libdrm`
 DRI_LIB_DEPS = -L/usr/local/lib -lm -pthread -lexpat $(LIBDRM_LIB)
-<<<<<<< HEAD
-GL_LIB_DEPS = -L/usr/X11R6/lib -lX11 -lXext -lXxf86vm -lXdamage -lXfixes \
-=======
 GL_LIB_DEPS = -L/usr/local/lib -lX11 -lXext -lXxf86vm -lXdamage -lXfixes \
->>>>>>> d3f7b463
 	-lm -pthread $(LIBDRM_LIB)
 
 GLUT_LIB_DEPS = -L$(TOP)/$(LIB_DIR) -L/usr/local/lib -lGLU -lGL -lX11 -lXmu -lXt -lXi -lm
