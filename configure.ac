dnl Process this file with autoconf to create configure.

AC_PREREQ([2.59])

dnl Versioning - scrape the version from configs/default
m4_define([mesa_version],
    [m4_esyscmd([${MAKE-make} -s -f bin/version.mk version | tr -d '\n'])])
m4_ifval(mesa_version,,
    [m4_fatal([Failed to get the Mesa version from `make -f bin/version.mk version`])])

dnl Tell the user about autoconf.html in the --help output
m4_divert_once([HELP_END], [
See docs/autoconf.html for more details on the options for Mesa.])

AC_INIT([Mesa],[mesa_version],
    [https://bugs.freedesktop.org/enter_bug.cgi?product=Mesa])
AC_CONFIG_AUX_DIR([bin])
AC_CANONICAL_HOST

dnl Versions for external dependencies
LIBDRM_REQUIRED=2.4.15
LIBDRM_RADEON_REQUIRED=2.4.17
DRI2PROTO_REQUIRED=1.99.3

dnl Check for progs
AC_PROG_CPP
AC_PROG_CC
AC_PROG_CXX
AC_CHECK_PROGS([MAKE], [gmake make])
AC_PATH_PROG([MKDEP], [makedepend])
AC_PATH_PROG([SED], [sed])

dnl Our fallback install-sh is a symlink to minstall. Use the existing
dnl configuration in that case.
AC_PROG_INSTALL
test "x$INSTALL" = "x$ac_install_sh" && INSTALL='$(MINSTALL)'

dnl We need a POSIX shell for parts of the build. Assume we have one
dnl in most cases.
case "$host_os" in
solaris*)
    # Solaris /bin/sh is too old/non-POSIX compliant
    AC_PATH_PROGS(POSIX_SHELL, [ksh93 ksh sh])
    SHELL="$POSIX_SHELL"
    ;;
esac

MKDEP_OPTIONS=-fdepend
dnl Ask gcc where it's keeping its secret headers
if test "x$GCC" = xyes; then
    for dir in include include-fixed; do
        GCC_INCLUDES=`$CC -print-file-name=$dir`
        if test "x$GCC_INCLUDES" != x && \
           test "$GCC_INCLUDES" != "$dir" && \
           test -d "$GCC_INCLUDES"; then
            MKDEP_OPTIONS="$MKDEP_OPTIONS -I$GCC_INCLUDES"
        fi
    done
fi
AC_SUBST([MKDEP_OPTIONS])

dnl Make sure the pkg-config macros are defined
m4_ifndef([PKG_PROG_PKG_CONFIG],
    [m4_fatal([Could not locate the pkg-config autoconf macros.
  These are usually located in /usr/share/aclocal/pkg.m4. If your macros
  are in a different location, try setting the environment variable
  ACLOCAL="aclocal -I/other/macro/dir" before running autoreconf.])])
PKG_PROG_PKG_CONFIG()

dnl LIB_DIR - library basename
LIB_DIR=`echo $libdir | $SED 's%.*/%%'`
AC_SUBST([LIB_DIR])

dnl Cache LDFLAGS so we can add EXTRA_LIB_PATH and restore it later
_SAVE_LDFLAGS="$LDFLAGS"
AC_ARG_VAR([EXTRA_LIB_PATH],[Extra -L paths for the linker])
AC_SUBST([EXTRA_LIB_PATH])

dnl Cache CPPFLAGS so we can add *_INCLUDES and restore it later
_SAVE_CPPFLAGS="$CPPFLAGS"
AC_ARG_VAR([X11_INCLUDES],[Extra -I paths for X11 headers])
AC_SUBST([X11_INCLUDES])

dnl Compiler macros
DEFINES=""
AC_SUBST([DEFINES])
case "$host_os" in
linux*|*-gnu*|gnu*)
    DEFINES="$DEFINES -D_GNU_SOURCE -DPTHREADS"
    ;;
solaris*)
    DEFINES="$DEFINES -DPTHREADS -DSVR4"
    ;;
esac

dnl Add flags for gcc and g++
if test "x$GCC" = xyes; then
    CFLAGS="$CFLAGS -Wall -Wmissing-prototypes -std=c99 -ffast-math"

    # Work around aliasing bugs - developers should comment this out
    CFLAGS="$CFLAGS -fno-strict-aliasing"
fi
if test "x$GXX" = xyes; then
    CXXFLAGS="$CXXFLAGS -Wall"

    # Work around aliasing bugs - developers should comment this out
    CXXFLAGS="$CXXFLAGS -fno-strict-aliasing"
fi

dnl These should be unnecessary, but let the user set them if they want
AC_ARG_VAR([OPT_FLAGS], [Additional optimization flags for the compiler.
    Default is to use CFLAGS.])
AC_ARG_VAR([ARCH_FLAGS], [Additional architecture specific flags for the
    compiler. Default is to use CFLAGS.])
AC_SUBST([OPT_FLAGS])
AC_SUBST([ARCH_FLAGS])

dnl
dnl Hacks to enable 32 or 64 bit build
dnl
AC_ARG_ENABLE([32-bit],
    [AS_HELP_STRING([--enable-32-bit],
        [build 32-bit libraries @<:@default=auto@:>@])],
    [enable_32bit="$enableval"],
    [enable_32bit=auto]
)
if test "x$enable_32bit" = xyes; then
    if test "x$GCC" = xyes; then
        CFLAGS="$CFLAGS -m32"
        ARCH_FLAGS="$ARCH_FLAGS -m32"
    fi
    if test "x$GXX" = xyes; then
        CXXFLAGS="$CXXFLAGS -m32"
    fi
fi
AC_ARG_ENABLE([64-bit],
    [AS_HELP_STRING([--enable-64-bit],
        [build 64-bit libraries @<:@default=auto@:>@])],
    [enable_64bit="$enableval"],
    [enable_64bit=auto]
)
if test "x$enable_64bit" = xyes; then
    if test "x$GCC" = xyes; then
        CFLAGS="$CFLAGS -m64"
    fi
    if test "x$GXX" = xyes; then
        CXXFLAGS="$CXXFLAGS -m64"
    fi
fi

dnl
dnl shared/static libraries, mimic libtool options
dnl
AC_ARG_ENABLE([static],
    [AS_HELP_STRING([--enable-static],
        [build static libraries @<:@default=disabled@:>@])],
    [enable_static="$enableval"],
    [enable_static=no]
)
case "x$enable_static" in
xyes|xno ) ;;
x ) enable_static=no ;;
* )
    AC_MSG_ERROR([Static library option '$enable_static' is not a valid])
    ;;
esac
AC_ARG_ENABLE([shared],
    [AS_HELP_STRING([--disable-shared],
        [build shared libraries @<:@default=enabled@:>@])],
    [enable_shared="$enableval"],
    [enable_shared=yes]
)
case "x$enable_shared" in
xyes|xno ) ;;
x ) enable_shared=yes ;;
* )
    AC_MSG_ERROR([Shared library option '$enable_shared' is not a valid])
    ;;
esac

dnl Can't have static and shared libraries, default to static if user
dnl explicitly requested. If both disabled, set to static since shared
dnl was explicitly requirested.
case "x$enable_static$enable_shared" in
xyesyes )
    AC_MSG_WARN([Can't build static and shared libraries, disabling shared])
    enable_shared=no
    ;;
xnono )
    AC_MSG_WARN([Can't disable both static and shared libraries, enabling static])
    enable_static=yes
    ;;
esac

dnl
dnl mklib options
dnl
AC_ARG_VAR([MKLIB_OPTIONS],[Options for the Mesa library script, mklib])
if test "$enable_static" = yes; then
    MKLIB_OPTIONS="$MKLIB_OPTIONS -static"
fi
AC_SUBST([MKLIB_OPTIONS])

dnl
dnl other compiler options
dnl
AC_ARG_ENABLE([debug],
    [AS_HELP_STRING([--enable-debug],
        [use debug compiler flags and macros @<:@default=disabled@:>@])],
    [enable_debug="$enableval"],
    [enable_debug=no]
)
if test "x$enable_debug" = xyes; then
    DEFINES="$DEFINES -DDEBUG"
    if test "x$GCC" = xyes; then
        CFLAGS="$CFLAGS -g"
    fi
    if test "x$GXX" = xyes; then
        CXXFLAGS="$CXXFLAGS -g"
    fi
fi

dnl
dnl library names
dnl
if test "$enable_static" = yes; then
    LIB_EXTENSION='a'
else
    case "$host_os" in
    darwin* )
        LIB_EXTENSION='dylib' ;;
    cygwin* )
        LIB_EXTENSION='dll' ;;
    aix* )
        LIB_EXTENSION='a' ;;
    * )
        LIB_EXTENSION='so' ;;
    esac
fi

GL_LIB_NAME='lib$(GL_LIB).'${LIB_EXTENSION}
GLU_LIB_NAME='lib$(GLU_LIB).'${LIB_EXTENSION}
GLUT_LIB_NAME='lib$(GLUT_LIB).'${LIB_EXTENSION}
GLW_LIB_NAME='lib$(GLW_LIB).'${LIB_EXTENSION}
OSMESA_LIB_NAME='lib$(OSMESA_LIB).'${LIB_EXTENSION}

GL_LIB_GLOB='lib$(GL_LIB).*'${LIB_EXTENSION}'*'
GLU_LIB_GLOB='lib$(GLU_LIB).*'${LIB_EXTENSION}'*'
GLUT_LIB_GLOB='lib$(GLUT_LIB).*'${LIB_EXTENSION}'*'
GLW_LIB_GLOB='lib$(GLW_LIB).*'${LIB_EXTENSION}'*'
OSMESA_LIB_GLOB='lib$(OSMESA_LIB).*'${LIB_EXTENSION}'*'

AC_SUBST([GL_LIB_NAME])
AC_SUBST([GLU_LIB_NAME])
AC_SUBST([GLUT_LIB_NAME])
AC_SUBST([GLW_LIB_NAME])
AC_SUBST([OSMESA_LIB_NAME])

AC_SUBST([GL_LIB_GLOB])
AC_SUBST([GLU_LIB_GLOB])
AC_SUBST([GLUT_LIB_GLOB])
AC_SUBST([GLW_LIB_GLOB])
AC_SUBST([OSMESA_LIB_GLOB])

dnl
dnl Arch/platform-specific settings
dnl
AC_ARG_ENABLE([asm],
    [AS_HELP_STRING([--disable-asm],
        [disable assembly usage @<:@default=enabled on supported plaforms@:>@])],
    [enable_asm="$enableval"],
    [enable_asm=yes]
)
asm_arch=""
ASM_FLAGS=""
MESA_ASM_SOURCES=""
GLAPI_ASM_SOURCES=""
AC_MSG_CHECKING([whether to enable assembly])
test "x$enable_asm" = xno && AC_MSG_RESULT([no])
# disable if cross compiling on x86/x86_64 since we must run gen_matypes
if test "x$enable_asm" = xyes && test "x$cross_compiling" = xyes; then
    case "$host_cpu" in
    i?86 | x86_64)
        enable_asm=no
        AC_MSG_RESULT([no, cross compiling])
        ;;
    esac
fi
# check for supported arches
if test "x$enable_asm" = xyes; then
    case "$host_cpu" in
    i?86)
        case "$host_os" in
        linux* | *freebsd* | dragonfly*)
            test "x$enable_64bit" = xyes && asm_arch=x86_64 || asm_arch=x86
            ;;
        esac
        ;;
    x86_64)
        case "$host_os" in
        linux* | *freebsd* | dragonfly*)
            test "x$enable_32bit" = xyes && asm_arch=x86 || asm_arch=x86_64
            ;;
        esac
        ;;
    powerpc)
        case "$host_os" in
        linux*)
            asm_arch=ppc
            ;;
        esac
        ;;
    sparc*)
        case "$host_os" in
        linux*)
            asm_arch=sparc
            ;;
        esac
        ;;
    esac

    case "$asm_arch" in
    x86)
        ASM_FLAGS="-DUSE_X86_ASM -DUSE_MMX_ASM -DUSE_3DNOW_ASM -DUSE_SSE_ASM"
        MESA_ASM_SOURCES='$(X86_SOURCES)'
        GLAPI_ASM_SOURCES='$(X86_API)'
        AC_MSG_RESULT([yes, x86])
        ;;
    x86_64)
        ASM_FLAGS="-DUSE_X86_64_ASM"
        MESA_ASM_SOURCES='$(X86-64_SOURCES)'
        GLAPI_ASM_SOURCES='$(X86-64_API)'
        AC_MSG_RESULT([yes, x86_64])
        ;;
    ppc)
        ASM_FLAGS="-DUSE_PPC_ASM -DUSE_VMX_ASM"
        MESA_ASM_SOURCES='$(PPC_SOURCES)'
        AC_MSG_RESULT([yes, ppc])
        ;;
    sparc)
        ASM_FLAGS="-DUSE_SPARC_ASM"
        MESA_ASM_SOURCES='$(SPARC_SOURCES)'
        GLAPI_ASM_SOURCES='$(SPARC_API)'
        AC_MSG_RESULT([yes, sparc])
        ;;
    *)
        AC_MSG_RESULT([no, platform not supported])
        ;;
    esac
fi
AC_SUBST([ASM_FLAGS])
AC_SUBST([MESA_ASM_SOURCES])
AC_SUBST([GLAPI_ASM_SOURCES])

dnl PIC code macro
MESA_PIC_FLAGS

dnl Check to see if dlopen is in default libraries (like Solaris, which
dnl has it in libc), or if libdl is needed to get it.
AC_CHECK_FUNC([dlopen], [],
    [AC_CHECK_LIB([dl], [dlopen], [DLOPEN_LIBS="-ldl"])])

dnl See if posix_memalign is available
AC_CHECK_FUNC([posix_memalign], [DEFINES="$DEFINES -DHAVE_POSIX_MEMALIGN"])

dnl SELinux awareness.
AC_ARG_ENABLE([selinux],
    [AS_HELP_STRING([--enable-selinux],
        [Build SELinux-aware Mesa @<:@default=disabled@:>@])],
    [MESA_SELINUX="$enableval"],
    [MESA_SELINUX=no])
if test "x$enable_selinux" = "xyes"; then
    AC_CHECK_HEADER([selinux/selinux.h],[],
                    [AC_MSG_ERROR([SELinux headers not found])])
    AC_CHECK_LIB([selinux],[is_selinux_enabled],[],
                 [AC_MSG_ERROR([SELinux library not found])])
    SELINUX_LIBS="-lselinux"
    DEFINES="$DEFINES -DMESA_SELINUX"
fi

dnl
dnl Driver configuration. Options are xlib, dri and osmesa right now.
dnl More later: directfb, fbdev, ...
dnl
default_driver="xlib"

case "$host_os" in
linux*)
    case "$host_cpu" in
    i*86|x86_64|powerpc*|sparc*) default_driver="dri";;
    esac
    ;;
*freebsd* | dragonfly*)
    case "$host_cpu" in
    i*86|x86_64|powerpc*|sparc*) default_driver="dri";;
    esac
    ;;
esac

AC_ARG_WITH([driver],
    [AS_HELP_STRING([--with-driver=DRIVER],
        [driver for Mesa: xlib,dri,osmesa @<:@default=dri when available, or xlib@:>@])],
    [mesa_driver="$withval"],
    [mesa_driver="$default_driver"])
dnl Check for valid option
case "x$mesa_driver" in
xxlib|xdri|xosmesa)
    ;;
*)
    AC_MSG_ERROR([Driver '$mesa_driver' is not a valid option])
    ;;
esac

dnl
dnl Driver specific build directories
dnl
SRC_DIRS="glsl mesa glew"
GLU_DIRS="sgi"
WINDOW_SYSTEM=""
GALLIUM_DIRS="auxiliary drivers state_trackers"
GALLIUM_WINSYS_DIRS=""
GALLIUM_WINSYS_DRM_DIRS=""
GALLIUM_AUXILIARY_DIRS="rbug draw translate cso_cache pipebuffer tgsi sct rtasm util indices vl"
GALLIUM_DRIVERS_DIRS="softpipe failover trace identity"
GALLIUM_STATE_TRACKERS_DIRS=""

case "$mesa_driver" in
xlib)
    DRIVER_DIRS="x11"
    GALLIUM_WINSYS_DIRS="$GALLIUM_WINSYS_DIRS xlib"
    ;;
dri)
    SRC_DIRS="glx/x11 $SRC_DIRS"
    DRIVER_DIRS="dri"
    WINDOW_SYSTEM="dri"
    GALLIUM_WINSYS_DIRS="$GALLIUM_WINSYS_DIRS drm"
    ;;
osmesa)
    DRIVER_DIRS="osmesa"
    ;;
esac
AC_SUBST([SRC_DIRS])
AC_SUBST([GLU_DIRS])
AC_SUBST([DRIVER_DIRS])
AC_SUBST([WINDOW_SYSTEM])
AC_SUBST([GALLIUM_DIRS])
AC_SUBST([GALLIUM_WINSYS_DIRS])
AC_SUBST([GALLIUM_WINSYS_DRM_DIRS])
AC_SUBST([GALLIUM_DRIVERS_DIRS])
AC_SUBST([GALLIUM_AUXILIARY_DIRS])
AC_SUBST([GALLIUM_STATE_TRACKERS_DIRS])
AC_SUBST([RADEON_CFLAGS])
AC_SUBST([RADEON_LDFLAGS])

dnl
dnl User supplied program configuration
dnl
if test -d "$srcdir/progs/demos"; then
    default_demos=yes
else
    default_demos=no
fi
AC_ARG_WITH([demos],
    [AS_HELP_STRING([--with-demos@<:@=DIRS...@:>@],
        [optional comma delimited demo directories to build
        @<:@default=auto if source available@:>@])],
    [with_demos="$withval"],
    [with_demos="$default_demos"])
if test "x$with_demos" = x; then
    with_demos=no
fi

dnl If $with_demos is yes, directories will be added as libs available
PROGRAM_DIRS=""
case "$with_demos" in
no) ;;
yes)
    # If the driver isn't osmesa, we have libGL and can build xdemos
    if test "$mesa_driver" != osmesa; then
        PROGRAM_DIRS="xdemos"
    fi
    ;;
*)
    # verify the requested demos directories exist
    demos=`IFS=,; echo $with_demos`
    for demo in $demos; do
        test -d "$srcdir/progs/$demo" || \
            AC_MSG_ERROR([Program directory '$demo' doesn't exist])
    done
    PROGRAM_DIRS="$demos"
    ;;
esac

dnl
dnl Find out if X is available. The variable have_x is set if libX11 is
dnl found to mimic AC_PATH_XTRA.
dnl
if test -n "$PKG_CONFIG"; then
    AC_MSG_CHECKING([pkg-config files for X11 are available])
    PKG_CHECK_EXISTS([x11],[
        x11_pkgconfig=yes
        have_x=yes
        ],[
        x11_pkgconfig=no
    ])
    AC_MSG_RESULT([$x11_pkgconfig])
else
    x11_pkgconfig=no
fi
dnl Use the autoconf macro if no pkg-config files
if test "$x11_pkgconfig" = no; then
    AC_PATH_XTRA
fi

dnl Try to tell the user that the --x-* options are only used when
dnl pkg-config is not available. This must be right after AC_PATH_XTRA.
m4_divert_once([HELP_BEGIN],
[These options are only used when the X libraries cannot be found by the
pkg-config utility.])

dnl We need X for xlib and dri, so bomb now if it's not found
case "$mesa_driver" in
xlib|dri)
    if test "$no_x" = yes; then
        AC_MSG_ERROR([X11 development libraries needed for $mesa_driver driver])
    fi
    ;;
esac

dnl XCB - this is only used for GLX right now
AC_ARG_ENABLE([xcb],
    [AS_HELP_STRING([--enable-xcb],
        [use XCB for GLX @<:@default=disabled@:>@])],
    [enable_xcb="$enableval"],
    [enable_xcb=no])
if test "x$enable_xcb" = xyes; then
    DEFINES="$DEFINES -DUSE_XCB"
else
    enable_xcb=no
fi

dnl
dnl libGL configuration per driver
dnl
case "$mesa_driver" in
xlib)
    if test "$x11_pkgconfig" = yes; then
        PKG_CHECK_MODULES([XLIBGL], [x11 xext])
        GL_PC_REQ_PRIV="x11 xext"
        X11_INCLUDES="$X11_INCLUDES $XLIBGL_CFLAGS"
        GL_LIB_DEPS="$XLIBGL_LIBS"
    else
        # should check these...
        X11_INCLUDES="$X11_INCLUDES $X_CFLAGS"
        GL_LIB_DEPS="$X_LIBS -lX11 -lXext"
        GL_PC_LIB_PRIV="$GL_LIB_DEPS"
        GL_PC_CFLAGS="$X11_INCLUDES"
    fi
    GL_LIB_DEPS="$GL_LIB_DEPS $SELINUX_LIBS -lm -lpthread"
    GL_PC_LIB_PRIV="$GL_PC_LIB_PRIV $SELINUX_LIBS -lm -lpthread"

    # if static, move the external libraries to the programs
    # and empty the libraries for libGL
    if test "$enable_static" = yes; then
        APP_LIB_DEPS="$APP_LIB_DEPS $GL_LIB_DEPS"
        GL_LIB_DEPS=""
    fi
    ;;
dri)
    # DRI must be shared, I think
    if test "$enable_static" = yes; then
        AC_MSG_ERROR([Can't use static libraries for DRI drivers])
    fi

    # Check for libdrm
    PKG_CHECK_MODULES([LIBDRM], [libdrm >= $LIBDRM_REQUIRED])
    PKG_CHECK_MODULES([DRI2PROTO], [dri2proto >= $DRI2PROTO_REQUIRED])
    GL_PC_REQ_PRIV="libdrm >= $LIBDRM_REQUIRED dri2proto >= $DRI2PROTO_REQUIRED"
    DRI_PC_REQ_PRIV="libdrm >= $LIBDRM_REQUIRED"

    PKG_CHECK_MODULES([LIBDRM_RADEON], [libdrm_radeon libdrm >= $LIBDRM_RADEON_REQUIRED], HAVE_LIBDRM_RADEON=yes, HAVE_LIBDRM_RADEON=no)

    if test "$HAVE_LIBDRM_RADEON" = yes; then
	RADEON_CFLAGS="-DHAVE_LIBDRM_RADEON=1 $LIBDRM_RADEON_CFLAGS"
	RADEON_LDFLAGS=$LIBDRM_RADEON_LIBS
    fi

    # find the DRI deps for libGL
    if test "$x11_pkgconfig" = yes; then
        # add xcb modules if necessary
        dri_modules="x11 xext xxf86vm xdamage xfixes"
        if test "$enable_xcb" = yes; then
            dri_modules="$dri_modules x11-xcb xcb-glx"
        fi

        PKG_CHECK_MODULES([DRIGL], [$dri_modules])
        GL_PC_REQ_PRIV="$GL_PC_REQ_PRIV $dri_modules"
        X11_INCLUDES="$X11_INCLUDES $DRIGL_CFLAGS"
        GL_LIB_DEPS="$DRIGL_LIBS"
    else
        # should check these...
        X11_INCLUDES="$X11_INCLUDES $X_CFLAGS"
        GL_LIB_DEPS="$X_LIBS -lX11 -lXext -lXxf86vm -lXdamage -lXfixes"
        GL_PC_LIB_PRIV="$GL_LIB_DEPS"
        GL_PC_CFLAGS="$X11_INCLUDES"

        # XCB can only be used from pkg-config
        if test "$enable_xcb" = yes; then
            PKG_CHECK_MODULES([XCB],[x11-xcb xcb-glx])
            GL_PC_REQ_PRIV="$GL_PC_REQ_PRIV x11-xcb xcb-glx"
            X11_INCLUDES="$X11_INCLUDES $XCB_CFLAGS"
            GL_LIB_DEPS="$GL_LIB_DEPS $XCB_LIBS"
        fi
    fi

    # need DRM libs, -lpthread, etc.
    GL_LIB_DEPS="$GL_LIB_DEPS $LIBDRM_LIBS -lm -lpthread $DLOPEN_LIBS"
    GL_PC_LIB_PRIV="-lm -lpthread $DLOPEN_LIBS"
    ;;
osmesa)
    # No libGL for osmesa
    GL_LIB_DEPS=""
    ;;
esac
AC_SUBST([GL_LIB_DEPS])
AC_SUBST([GL_PC_REQ_PRIV])
AC_SUBST([GL_PC_LIB_PRIV])
AC_SUBST([GL_PC_CFLAGS])
AC_SUBST([DRI_PC_REQ_PRIV])

dnl
dnl More X11 setup
dnl
if test "$mesa_driver" = xlib; then
    DEFINES="$DEFINES -DUSE_XSHM"
fi

dnl
dnl More DRI setup
dnl
AC_ARG_ENABLE([glx-tls],
    [AS_HELP_STRING([--enable-glx-tls],
        [enable TLS support in GLX @<:@default=disabled@:>@])],
    [GLX_USE_TLS="$enableval"],
    [GLX_USE_TLS=no])
dnl Directory for DRI drivers
AC_ARG_WITH([dri-driverdir],
    [AS_HELP_STRING([--with-dri-driverdir=DIR],
        [directory for the DRI drivers @<:@${libdir}/dri@:>@])],
    [DRI_DRIVER_INSTALL_DIR="$withval"],
    [DRI_DRIVER_INSTALL_DIR='${libdir}/dri'])
AC_SUBST([DRI_DRIVER_INSTALL_DIR])
dnl Extra search path for DRI drivers
AC_ARG_WITH([dri-searchpath],
    [AS_HELP_STRING([--with-dri-searchpath=DIRS...],
        [semicolon delimited DRI driver search directories @<:@${libdir}/dri@:>@])],
    [DRI_DRIVER_SEARCH_DIR="$withval"],
    [DRI_DRIVER_SEARCH_DIR='${DRI_DRIVER_INSTALL_DIR}'])
AC_SUBST([DRI_DRIVER_SEARCH_DIR])
dnl Direct rendering or just indirect rendering
AC_ARG_ENABLE([driglx-direct],
    [AS_HELP_STRING([--disable-driglx-direct],
        [enable direct rendering in GLX for DRI @<:@default=enabled@:>@])],
    [driglx_direct="$enableval"],
    [driglx_direct="yes"])
dnl Which drivers to build - default is chosen by platform
AC_ARG_WITH([dri-drivers],
    [AS_HELP_STRING([--with-dri-drivers@<:@=DIRS...@:>@],
        [comma delimited DRI drivers list, e.g.
        "swrast,i965,radeon" @<:@default=auto@:>@])],
    [with_dri_drivers="$withval"],
    [with_dri_drivers=yes])
if test "x$with_dri_drivers" = x; then
    with_dri_drivers=no
fi

dnl If $with_dri_drivers is yes, directories will be added through
dnl platform checks
DRI_DIRS=""
case "$with_dri_drivers" in
no) ;;
yes)
    DRI_DIRS="yes"
    ;;
*)
    # verify the requested driver directories exist
    dri_drivers=`IFS=', '; echo $with_dri_drivers`
    for driver in $dri_drivers; do
        test -d "$srcdir/src/mesa/drivers/dri/$driver" || \
            AC_MSG_ERROR([DRI driver directory '$driver' doesn't exist])
    done
    DRI_DIRS="$dri_drivers"
    ;;
esac

dnl Just default to no EGL for now
USING_EGL=0
AC_SUBST([USING_EGL])

dnl Set DRI_DIRS, DEFINES and LIB_DEPS
if test "$mesa_driver" = dri; then
    # Use TLS in GLX?
    if test "x$GLX_USE_TLS" = xyes; then
        DEFINES="$DEFINES -DGLX_USE_TLS -DPTHREADS"
    fi

    if test "x$USING_EGL" = x1; then
        PROGRAM_DIRS="egl"
    fi

    # Platform specific settings and drivers to build
    case "$host_os" in
    linux*)
        DEFINES="$DEFINES -DUSE_EXTERNAL_DXTN_LIB=1 -DIN_DRI_DRIVER"
        if test "x$driglx_direct" = xyes; then
            DEFINES="$DEFINES -DGLX_DIRECT_RENDERING"
        fi
        DEFINES="$DEFINES -DGLX_INDIRECT_RENDERING -DHAVE_ALIAS"

        case "$host_cpu" in
        x86_64)
            # ffb, gamma, and sis are missing because they have not be
            # converted to use the new interface.  i810 are missing
            # because there is no x86-64 system where they could *ever*
            # be used.
            if test "x$DRI_DIRS" = "xyes"; then
                DRI_DIRS="i915 i965 mach64 mga r128 r200 r300 r600 radeon \
                    savage tdfx unichrome swrast"
            fi
            ;;
        powerpc*)
            # Build only the drivers for cards that exist on PowerPC.
            # At some point MGA will be added, but not yet.
            if test "x$DRI_DIRS" = "xyes"; then
                DRI_DIRS="mach64 r128 r200 r300 r600 radeon tdfx swrast"
            fi
            ;;
        sparc*)
            # Build only the drivers for cards that exist on sparc`
            if test "x$DRI_DIRS" = "xyes"; then
                DRI_DIRS="mach64 r128 r200 r300 r600 radeon ffb swrast"
            fi
            ;;
        esac
        ;;
    freebsd* | dragonfly*)
        DEFINES="$DEFINES -DPTHREADS -DUSE_EXTERNAL_DXTN_LIB=1"
        DEFINES="$DEFINES -DIN_DRI_DRIVER -DHAVE_ALIAS"
        DEFINES="$DEFINES -DGLX_INDIRECT_RENDERING"
        if test "x$driglx_direct" = xyes; then
            DEFINES="$DEFINES -DGLX_DIRECT_RENDERING"
        fi
        if test "x$GXX" = xyes; then
            CXXFLAGS="$CXXFLAGS -ansi -pedantic"
        fi

        # ffb and gamma are missing because they have not been converted
        # to use the new interface.
        if test "x$DRI_DIRS" = "xyes"; then
            DRI_DIRS="i810 i915 i965 mach64 mga r128 r200 r300 r600 radeon tdfx \
                unichrome savage sis swrast"
        fi
        ;;
    gnu*)
        DEFINES="$DEFINES -DUSE_EXTERNAL_DXTN_LIB=1 -DIN_DRI_DRIVER"
        DEFINES="$DEFINES -DGLX_INDIRECT_RENDERING -DHAVE_ALIAS"
	;;
    solaris*)
        DEFINES="$DEFINES -DUSE_EXTERNAL_DXTN_LIB=1 -DIN_DRI_DRIVER"
        DEFINES="$DEFINES -DGLX_INDIRECT_RENDERING"
        if test "x$driglx_direct" = xyes; then
            DEFINES="$DEFINES -DGLX_DIRECT_RENDERING"
        fi
        ;;
    esac

    # default drivers
    if test "x$DRI_DIRS" = "xyes"; then
        DRI_DIRS="i810 i915 i965 mach64 mga r128 r200 r300 r600 radeon \
            savage sis tdfx unichrome ffb swrast"
    fi

    DRI_DIRS=`echo "$DRI_DIRS" | $SED 's/  */ /g'`

    # Check for expat
    EXPAT_INCLUDES=""
    EXPAT_LIB=-lexpat
    AC_ARG_WITH([expat],
        [AS_HELP_STRING([--with-expat=DIR],
            [expat install directory])],[
        EXPAT_INCLUDES="-I$withval/include"
        CPPFLAGS="$CPPFLAGS $EXPAT_INCLUDES"
        LDFLAGS="$LDFLAGS -L$withval/$LIB_DIR"
        EXPAT_LIB="-L$withval/$LIB_DIR -lexpat"
        ])
    AC_CHECK_HEADER([expat.h],[],[AC_MSG_ERROR([Expat required for DRI.])])
    AC_CHECK_LIB([expat],[XML_ParserCreate],[],
        [AC_MSG_ERROR([Expat required for DRI.])])

    # put all the necessary libs together
    DRI_LIB_DEPS="$SELINUX_LIBS $LIBDRM_LIBS $EXPAT_LIB -lm -lpthread $DLOPEN_LIBS"
fi
AC_SUBST([DRI_DIRS])
AC_SUBST([EXPAT_INCLUDES])
AC_SUBST([DRI_LIB_DEPS])

dnl
dnl OSMesa configuration
dnl
if test "$mesa_driver" = xlib; then
    default_gl_osmesa=yes
else
    default_gl_osmesa=no
fi
AC_ARG_ENABLE([gl-osmesa],
    [AS_HELP_STRING([--enable-gl-osmesa],
        [enable OSMesa on libGL @<:@default=enabled for xlib driver@:>@])],
    [gl_osmesa="$enableval"],
    [gl_osmesa="$default_gl_osmesa"])
if test "x$gl_osmesa" = xyes; then
    if test "$mesa_driver" = osmesa; then
        AC_MSG_ERROR([libGL is not available for OSMesa driver])
    else
        DRIVER_DIRS="$DRIVER_DIRS osmesa"
    fi
fi

dnl Configure the channel bits for OSMesa (libOSMesa, libOSMesa16, ...)
AC_ARG_WITH([osmesa-bits],
    [AS_HELP_STRING([--with-osmesa-bits=BITS],
        [OSMesa channel bits and library name: 8, 16, 32 @<:@default=8@:>@])],
    [osmesa_bits="$withval"],
    [osmesa_bits=8])
if test "$mesa_driver" != osmesa && test "x$osmesa_bits" != x8; then
    AC_MSG_WARN([Ignoring OSMesa channel bits for non-OSMesa driver])
    osmesa_bits=8
fi
case "x$osmesa_bits" in
x8)
    OSMESA_LIB=OSMesa
    ;;
x16|x32)
    OSMESA_LIB="OSMesa$osmesa_bits"
    DEFINES="$DEFINES -DCHAN_BITS=$osmesa_bits -DDEFAULT_SOFTWARE_DEPTH_BITS=31"
    ;;
*)
    AC_MSG_ERROR([OSMesa bits '$osmesa_bits' is not a valid option])
    ;;
esac
AC_SUBST([OSMESA_LIB])

case "$mesa_driver" in
osmesa)
    # only link libraries with osmesa if shared
    if test "$enable_static" = no; then
        OSMESA_LIB_DEPS="-lm -lpthread $SELINUX_LIBS $DLOPEN_LIBS"
    else
        OSMESA_LIB_DEPS=""
    fi
    OSMESA_MESA_DEPS=""
    OSMESA_PC_LIB_PRIV="-lm -lpthread $SELINUX_LIBS $DLOPEN_LIBS"
    ;;
*)
    # Link OSMesa to libGL otherwise
    OSMESA_LIB_DEPS=""
    # only link libraries with osmesa if shared
    if test "$enable_static" = no; then
        OSMESA_MESA_DEPS='-l$(GL_LIB)'
    else
        OSMESA_MESA_DEPS=""
    fi
    OSMESA_PC_REQ="gl"
    ;;
esac
OSMESA_PC_LIB_PRIV="$OSMESA_PC_LIB_PRIV"
AC_SUBST([OSMESA_LIB_DEPS])
AC_SUBST([OSMESA_MESA_DEPS])
AC_SUBST([OSMESA_PC_REQ])
AC_SUBST([OSMESA_PC_LIB_PRIV])

dnl
dnl EGL configuration
dnl
AC_ARG_ENABLE([egl],
    [AS_HELP_STRING([--disable-egl],
        [disable EGL library @<:@default=enabled@:>@])],
    [enable_egl="$enableval"],
    [enable_egl=yes])
if test "x$enable_egl" = xyes; then
    SRC_DIRS="$SRC_DIRS egl"

    if test "$x11_pkgconfig" = yes; then
        PKG_CHECK_MODULES([EGL], [x11])
        EGL_LIB_DEPS="$EGL_LIBS"
    else
        # should check these...
        EGL_LIB_DEPS="$X_LIBS -lX11"
    fi
    EGL_LIB_DEPS="$EGL_LIB_DEPS $DLOPEN_LIBS"
fi
AC_SUBST([EGL_LIB_DEPS])

dnl
dnl GLU configuration
dnl
AC_ARG_ENABLE([glu],
    [AS_HELP_STRING([--disable-glu],
        [enable OpenGL Utility library @<:@default=enabled@:>@])],
    [enable_glu="$enableval"],
    [enable_glu=yes])
if test "x$enable_glu" = xyes; then
    SRC_DIRS="$SRC_DIRS glu"

    case "$mesa_driver" in
    osmesa)
        # If GLU is available and we have libOSMesa (not 16 or 32),
        # we can build the osdemos
        if test "$with_demos" = yes && test "$osmesa_bits" = 8; then
            PROGRAM_DIRS="$PROGRAM_DIRS osdemos"
        fi

        # Link libGLU to libOSMesa instead of libGL
        GLU_LIB_DEPS=""
        GLU_PC_REQ="osmesa"
        if test "$enable_static" = no; then
            GLU_MESA_DEPS='-l$(OSMESA_LIB)'
        else
            GLU_MESA_DEPS=""
        fi
        ;;
    *)
        # If static, empty GLU_LIB_DEPS and add libs for programs to link
        GLU_PC_REQ="gl"
        GLU_PC_LIB_PRIV="-lm"
        if test "$enable_static" = no; then
            GLU_LIB_DEPS="-lm"
            GLU_MESA_DEPS='-l$(GL_LIB)'
        else
            GLU_LIB_DEPS=""
            GLU_MESA_DEPS=""
            APP_LIB_DEPS="$APP_LIB_DEPS -lstdc++"
        fi
        ;;
    esac
fi
if test "$enable_static" = no; then
    GLU_LIB_DEPS="$GLU_LIB_DEPS $OS_CPLUSPLUS_LIBS"
fi
GLU_PC_LIB_PRIV="$GLU_PC_LIB_PRIV $OS_CPLUSPLUS_LIBS"
AC_SUBST([GLU_LIB_DEPS])
AC_SUBST([GLU_MESA_DEPS])
AC_SUBST([GLU_PC_REQ])
AC_SUBST([GLU_PC_REQ_PRIV])
AC_SUBST([GLU_PC_LIB_PRIV])
AC_SUBST([GLU_PC_CFLAGS])

dnl
dnl GLw configuration
dnl
AC_ARG_ENABLE([glw],
    [AS_HELP_STRING([--disable-glw],
        [enable Xt/Motif widget library @<:@default=enabled@:>@])],
    [enable_glw="$enableval"],
    [enable_glw=yes])
dnl Don't build GLw on osmesa
if test "x$enable_glw" = xyes && test "$mesa_driver" = osmesa; then
    AC_MSG_WARN([Disabling GLw since the driver is OSMesa])
    enable_glw=no
fi
AC_ARG_ENABLE([motif],
    [AS_HELP_STRING([--enable-motif],
        [use Motif widgets in GLw @<:@default=disabled@:>@])],
    [enable_motif="$enableval"],
    [enable_motif=no])

if test "x$enable_glw" = xyes; then
    SRC_DIRS="$SRC_DIRS glw"
    if test "$x11_pkgconfig" = yes; then
        PKG_CHECK_MODULES([GLW],[x11 xt])
        GLW_PC_REQ_PRIV="x11 xt"
        GLW_LIB_DEPS="$GLW_LIBS"
    else
        # should check these...
        GLW_LIB_DEPS="$X_LIBS -lXt -lX11"
        GLW_PC_LIB_PRIV="$GLW_LIB_DEPS"
        GLW_PC_CFLAGS="$X11_INCLUDES"
    fi

    GLW_SOURCES="GLwDrawA.c"
    MOTIF_CFLAGS=
    if test "x$enable_motif" = xyes; then
        GLW_SOURCES="$GLW_SOURCES GLwMDrawA.c"
        AC_PATH_PROG([MOTIF_CONFIG], [motif-config], [no])
        if test "x$MOTIF_CONFIG" != xno; then
            MOTIF_CFLAGS=`$MOTIF_CONFIG --cflags`
            MOTIF_LIBS=`$MOTIF_CONFIG --libs`
        else
            AC_CHECK_HEADER([Xm/PrimitiveP.h], [],
                [AC_MSG_ERROR([Can't locate Motif headers])])
            AC_CHECK_LIB([Xm], [XmGetPixmap], [MOTIF_LIBS="-lXm"],
                [AC_MSG_ERROR([Can't locate Motif Xm library])])
        fi
        # MOTIF_LIBS is prepended to GLW_LIB_DEPS since Xm needs Xt/X11
        GLW_LIB_DEPS="$MOTIF_LIBS $GLW_LIB_DEPS"
        GLW_PC_LIB_PRIV="$MOTIF_LIBS $GLW_PC_LIB_PRIV"
        GLW_PC_CFLAGS="$MOTIF_CFLAGS $GLW_PC_CFLAGS"
    fi

    # If static, empty GLW_LIB_DEPS and add libs for programs to link
    GLW_PC_LIB_PRIV="$GLW_PC_LIB_PRIV"
    if test "$enable_static" = no; then
        GLW_MESA_DEPS='-l$(GL_LIB)'
        GLW_LIB_DEPS="$GLW_LIB_DEPS"
    else
        APP_LIB_DEPS="$APP_LIB_DEPS $GLW_LIB_DEPS"
        GLW_LIB_DEPS=""
        GLW_MESA_DEPS=""
    fi
fi
AC_SUBST([GLW_LIB_DEPS])
AC_SUBST([GLW_MESA_DEPS])
AC_SUBST([GLW_SOURCES])
AC_SUBST([MOTIF_CFLAGS])
AC_SUBST([GLW_PC_REQ_PRIV])
AC_SUBST([GLW_PC_LIB_PRIV])
AC_SUBST([GLW_PC_CFLAGS])

dnl
dnl GLUT configuration
dnl
if test -f "$srcdir/include/GL/glut.h"; then
    default_glut=yes
else
    default_glut=no
fi
AC_ARG_ENABLE([glut],
    [AS_HELP_STRING([--disable-glut],
        [enable GLUT library @<:@default=enabled if source available@:>@])],
    [enable_glut="$enableval"],
    [enable_glut="$default_glut"])

dnl Can't build glut if GLU not available
if test "x$enable_glu$enable_glut" = xnoyes; then
    AC_MSG_WARN([Disabling glut since GLU is disabled])
    enable_glut=no
fi
dnl Don't build glut on osmesa
if test "x$enable_glut" = xyes && test "$mesa_driver" = osmesa; then
    AC_MSG_WARN([Disabling glut since the driver is OSMesa])
    enable_glut=no
fi

if test "x$enable_glut" = xyes; then
    SRC_DIRS="$SRC_DIRS glut/glx"
    GLUT_CFLAGS=""
    if test "x$GCC" = xyes; then
        GLUT_CFLAGS="-fexceptions"
    fi
    if test "$x11_pkgconfig" = yes; then
        PKG_CHECK_MODULES([GLUT],[x11 xmu xi])
        GLUT_PC_REQ_PRIV="x11 xmu xi"
        GLUT_LIB_DEPS="$GLUT_LIBS"
    else
        # should check these...
        GLUT_LIB_DEPS="$X_LIBS -lX11 -lXmu -lXi"
        GLUT_PC_LIB_PRIV="$GLUT_LIB_DEPS"
        GLUT_PC_CFLAGS="$X11_INCLUDES"
    fi
    GLUT_LIB_DEPS="$GLUT_LIB_DEPS -lm"
    GLUT_PC_LIB_PRIV="$GLUT_PC_LIB_PRIV -lm"

    # If glut is available, we can build most programs
    if test "$with_demos" = yes; then
        PROGRAM_DIRS="$PROGRAM_DIRS demos redbook samples glsl"
    fi

    # If static, empty GLUT_LIB_DEPS and add libs for programs to link
    if test "$enable_static" = no; then
        GLUT_MESA_DEPS='-l$(GLU_LIB) -l$(GL_LIB)'
    else
        APP_LIB_DEPS="$APP_LIB_DEPS $GLUT_LIB_DEPS"
        GLUT_LIB_DEPS=""
        GLUT_MESA_DEPS=""
    fi
fi
AC_SUBST([GLUT_LIB_DEPS])
AC_SUBST([GLUT_MESA_DEPS])
AC_SUBST([GLUT_CFLAGS])
AC_SUBST([GLUT_PC_REQ_PRIV])
AC_SUBST([GLUT_PC_LIB_PRIV])
AC_SUBST([GLUT_PC_CFLAGS])

dnl
dnl Program library dependencies
dnl    Only libm is added here if necessary as the libraries should
dnl    be pulled in by the linker
dnl
if test "x$APP_LIB_DEPS" = x; then
    case "$host_os" in
    solaris*)
        APP_LIB_DEPS="-lX11 -lsocket -lnsl -lm"
        ;;
    cygwin*)
        APP_LIB_DEPS="-lX11"
        ;;
    *)
        APP_LIB_DEPS="-lm"
        ;;
    esac
fi
AC_SUBST([APP_LIB_DEPS])
AC_SUBST([PROGRAM_DIRS])

dnl
dnl Gallium configuration
dnl
AC_ARG_ENABLE([gallium],
    [AS_HELP_STRING([--disable-gallium],
        [build gallium @<:@default=enabled@:>@])],
    [enable_gallium="$enableval"],
    [enable_gallium=yes])
if test "x$enable_gallium" = xyes; then
    SRC_DIRS="$SRC_DIRS gallium gallium/winsys"
fi

dnl
dnl Gallium state trackers configuration
dnl
AC_ARG_WITH([state-trackers],
    [AS_HELP_STRING([--with-state-trackers@<:@=DIRS...@:>@],
        [comma delimited state_trackers list, e.g.
        "egl,glx" @<:@default=auto@:>@])],
    [with_state_trackers="$withval"],
    [with_state_trackers=yes])

case "$with_state_trackers" in
no)
    GALLIUM_STATE_TRACKERS_DIRS=""
    ;;
yes)
    # look at what else is built
    case "$mesa_driver" in
    xlib)
        GALLIUM_STATE_TRACKERS_DIRS=glx
        ;;
    dri)
        GALLIUM_STATE_TRACKERS_DIRS="dri"
        if test "x$enable_egl" = xyes; then
            GALLIUM_STATE_TRACKERS_DIRS="$GALLIUM_STATE_TRACKERS_DIRS egl"
        fi
        # Have only tested st/xorg on 1.6.0 servers
        PKG_CHECK_MODULES(XORG, [xorg-server >= 1.6.0],
            HAVE_XORG="yes"; GALLIUM_STATE_TRACKERS_DIRS="$GALLIUM_STATE_TRACKERS_DIRS xorg",
            HAVE_XORG="no")
        ;;
    esac
    ;;
*)
    # verify the requested state tracker exist
    state_trackers=`IFS=', '; echo $with_state_trackers`
    for tracker in $state_trackers; do
        test -d "$srcdir/src/gallium/state_trackers/$tracker" || \
            AC_MSG_ERROR([state tracker '$tracker' doesn't exist])

        if test "$tracker" = egl && test "x$enable_egl" != xyes; then
            AC_MSG_ERROR([cannot build egl state tracker without EGL library])
        fi
        if test "$tracker" = xorg; then
	    PKG_CHECK_MODULES(XEXT, [xextproto >= 7.0.99.1],
                  HAVE_XEXTPROTO_71="yes"; DEFINES="$DEFINES -DHAVE_XEXTPROTO_71",
                  HAVE_XEXTPROTO_71="no")
        fi
    done
    GALLIUM_STATE_TRACKERS_DIRS="$state_trackers"
    ;;
esac

AC_ARG_WITH([xorg-driver-dir],
    [AS_HELP_STRING([--with-xorg-driver-dir=DIR],
                    [Default xorg driver directory[[default=${libdir}/xorg/modules/drivers]]])],
    [XORG_DRIVER_INSTALL_DIR="$withval"],
    [XORG_DRIVER_INSTALL_DIR="${libdir}/xorg/modules/drivers"])
AC_SUBST([XORG_DRIVER_INSTALL_DIR])

AC_ARG_WITH([max-width],
    [AS_HELP_STRING([--with-max-width=N],
                    [Maximum framebuffer width (4096)])],
    [DEFINES="${DEFINES} -DMAX_WIDTH=${withval}";
     AS_IF([test "${withval}" -gt "4096"],
           [AC_MSG_WARN([Large framebuffer: see s_tritemp.h comments.])])]
)
AC_ARG_WITH([max-height],
    [AS_HELP_STRING([--with-max-height=N],
                    [Maximum framebuffer height (4096)])],
    [DEFINES="${DEFINES} -DMAX_HEIGHT=${withval}";
     AS_IF([test "${withval}" -gt "4096"],
           [AC_MSG_WARN([Large framebuffer: see s_tritemp.h comments.])])]
)

dnl
dnl Gallium SVGA configuration
dnl
AC_ARG_ENABLE([gallium-svga],
    [AS_HELP_STRING([--enable-gallium-svga],
        [build gallium SVGA @<:@default=disabled@:>@])],
    [enable_gallium_svga="$enableval"],
    [enable_gallium_svga=auto])
if test "x$enable_gallium_svga" = xyes; then
    GALLIUM_WINSYS_DRM_DIRS="$GALLIUM_WINSYS_DRM_DIRS vmware"
    GALLIUM_DRIVERS_DIRS="$GALLIUM_DRIVERS_DIRS svga"
elif test "x$enable_gallium_svga" = xauto; then
    GALLIUM_DRIVERS_DIRS="$GALLIUM_DRIVERS_DIRS svga"
fi

dnl
dnl Gallium Intel configuration
dnl
AC_ARG_ENABLE([gallium-intel],
    [AS_HELP_STRING([--enable-gallium-intel],
        [build gallium intel @<:@default=disabled@:>@])],
    [enable_gallium_intel="$enableval"],
    [enable_gallium_intel=auto])
if test "x$enable_gallium_intel" = xyes; then
<<<<<<< HEAD
    GALLIUM_WINSYS_DRM_DIRS="$GALLIUM_WINSYS_DRM_DIRS intel"
    GALLIUM_DRIVERS_DIRS="$GALLIUM_DRIVERS_DIRS i915"
elif test "x$enable_gallium_intel" = xauto; then
    GALLIUM_DRIVERS_DIRS="$GALLIUM_DRIVERS_DIRS i915"
=======
    GALLIUM_WINSYS_DRM_DIRS="$GALLIUM_WINSYS_DRM_DIRS intel i965"
    GALLIUM_DRIVERS_DIRS="$GALLIUM_DRIVERS_DIRS i915 i965"
>>>>>>> 0fc4dd38
fi

dnl
dnl Gallium Radeon configuration
dnl
AC_ARG_ENABLE([gallium-radeon],
    [AS_HELP_STRING([--enable-gallium-radeon],
        [build gallium radeon @<:@default=disabled@:>@])],
    [enable_gallium_radeon="$enableval"],
    [enable_gallium_radeon=no])
if test "x$enable_gallium_radeon" = xyes; then
    GALLIUM_WINSYS_DRM_DIRS="$GALLIUM_WINSYS_DRM_DIRS radeon"
    GALLIUM_DRIVERS_DIRS="$GALLIUM_DRIVERS_DIRS r300"
fi

dnl
dnl Gallium Nouveau configuration
dnl
AC_ARG_ENABLE([gallium-nouveau],
    [AS_HELP_STRING([--enable-gallium-nouveau],
        [build gallium nouveau @<:@default=disabled@:>@])],
    [enable_gallium_nouveau="$enableval"],
    [enable_gallium_nouveau=no])
if test "x$enable_gallium_nouveau" = xyes; then
    GALLIUM_WINSYS_DRM_DIRS="$GALLIUM_WINSYS_DRM_DIRS nouveau"
    GALLIUM_DRIVERS_DIRS="$GALLIUM_DRIVERS_DIRS nouveau nv04 nv10 nv20 nv30 nv40 nv50"
fi


dnl Restore LDFLAGS and CPPFLAGS
LDFLAGS="$_SAVE_LDFLAGS"
CPPFLAGS="$_SAVE_CPPFLAGS"

dnl Substitute the config
AC_CONFIG_FILES([configs/autoconf])

dnl Replace the configs/current symlink
AC_CONFIG_COMMANDS([configs],[
if test -f configs/current || test -L configs/current; then
    rm -f configs/current
fi
ln -s autoconf configs/current
])

AC_OUTPUT

dnl
dnl Output some configuration info for the user
dnl
echo ""
echo "        prefix:          $prefix"
echo "        exec_prefix:     $exec_prefix"
echo "        libdir:          $libdir"
echo "        includedir:      $includedir"

dnl Driver info
echo ""
echo "        Driver:          $mesa_driver"
if echo "$DRIVER_DIRS" | grep 'osmesa' >/dev/null 2>&1; then
    echo "        OSMesa:          lib$OSMESA_LIB"
else
    echo "        OSMesa:          no"
fi
if test "$mesa_driver" = dri; then
    # cleanup the drivers var
    dri_dirs=`echo $DRI_DIRS | $SED 's/^ *//;s/  */ /;s/ *$//'`
if test "x$DRI_DIRS" = x; then
    echo "        DRI drivers:     no"
else
    echo "        DRI drivers:     $dri_dirs"
fi
    echo "        DRI driver dir:  $DRI_DRIVER_INSTALL_DIR"
fi
echo "        Use XCB:         $enable_xcb"

echo ""
if echo "$SRC_DIRS" | grep 'gallium' >/dev/null 2>&1; then
    echo "        Gallium:         yes"
    echo "        Gallium dirs:    $GALLIUM_DIRS"
    echo "        Winsys dirs:     $GALLIUM_WINSYS_DIRS"
    echo "        Winsys drm dirs:$GALLIUM_WINSYS_DRM_DIRS"
    echo "        Auxiliary dirs:  $GALLIUM_AUXILIARY_DIRS"
    echo "        Driver dirs:     $GALLIUM_DRIVERS_DIRS"
    echo "        Trackers dirs:   $GALLIUM_STATE_TRACKERS_DIRS"
else
    echo "        Gallium:         no"
fi

dnl Libraries
echo ""
echo "        Shared libs:     $enable_shared"
echo "        Static libs:     $enable_static"
echo "        EGL:             $enable_egl"
echo "        GLU:             $enable_glu"
echo "        GLw:             $enable_glw (Motif: $enable_motif)"
echo "        glut:            $enable_glut"

dnl Programs
# cleanup the programs var for display
program_dirs=`echo $PROGRAM_DIRS | $SED 's/^ *//;s/  */ /;s/ *$//'`
if test "x$program_dirs" = x; then
    echo "        Demos:           no"
else
    echo "        Demos:           $program_dirs"
fi

dnl Compiler options
# cleanup the CFLAGS/CXXFLAGS/DEFINES vars
cflags=`echo $CFLAGS $OPT_FLAGS $PIC_FLAGS $ARCH_FLAGS | \
    $SED 's/^ *//;s/  */ /;s/ *$//'`
cxxflags=`echo $CXXFLAGS $OPT_FLAGS $PIC_FLAGS $ARCH_FLAGS | \
    $SED 's/^ *//;s/  */ /;s/ *$//'`
defines=`echo $DEFINES $ASM_FLAGS | $SED 's/^ *//;s/  */ /;s/ *$//'`
echo ""
echo "        CFLAGS:          $cflags"
echo "        CXXFLAGS:        $cxxflags"
echo "        Macros:          $defines"

echo ""
echo "        Run '${MAKE-make}' to build Mesa"
echo ""<|MERGE_RESOLUTION|>--- conflicted
+++ resolved
@@ -1221,15 +1221,10 @@
     [enable_gallium_intel="$enableval"],
     [enable_gallium_intel=auto])
 if test "x$enable_gallium_intel" = xyes; then
-<<<<<<< HEAD
-    GALLIUM_WINSYS_DRM_DIRS="$GALLIUM_WINSYS_DRM_DIRS intel"
-    GALLIUM_DRIVERS_DIRS="$GALLIUM_DRIVERS_DIRS i915"
-elif test "x$enable_gallium_intel" = xauto; then
-    GALLIUM_DRIVERS_DIRS="$GALLIUM_DRIVERS_DIRS i915"
-=======
     GALLIUM_WINSYS_DRM_DIRS="$GALLIUM_WINSYS_DRM_DIRS intel i965"
     GALLIUM_DRIVERS_DIRS="$GALLIUM_DRIVERS_DIRS i915 i965"
->>>>>>> 0fc4dd38
+elif test "x$enable_gallium_intel" = xauto; then
+    GALLIUM_DRIVERS_DIRS="$GALLIUM_DRIVERS_DIRS i915 i965"
 fi
 
 dnl
