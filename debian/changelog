<<<<<<< HEAD
mesa (7.7-1) experimental; urgency=low

  [ Brice Goglin ]
  * Bump libdrm build dependency to 2.4.15, closes: #561058.
  * New upstream release.
  * Pull from upstream mesa_7_7_branch up to commit 6d6c9c66.

  [ Julien Cristau ]
  * Add freedesktop.org ftp to watch file since that's where newer upstream
    tarballs are.
  * Don't include GLUT sources since we don't use them.

 -- Brice Goglin <bgoglin@debian.org>  Mon, 11 Jan 2010 17:52:31 +0100

mesa (7.7~rc2-1) experimental; urgency=low

  * New upstream release candidate.
    + s3v and trident DRI drivers removed since they never worked.

 -- Brice Goglin <bgoglin@debian.org>  Sat, 12 Dec 2009 13:02:55 +0100
=======
mesa (7.6.1-2) UNRELEASED; urgency=low

  * Rename the build directory to not include DEB_BUILD_GNU_TYPE for no
    good reason.  Thanks, Colin Watson!
  * Remove myself from Uploaders

 -- Julien Cristau <jcristau@debian.org>  Sat, 16 Jan 2010 16:47:40 +0000
>>>>>>> 5aee9e34

mesa (7.6.1-1) unstable; urgency=low

  * New upstream release
    + Pull upstream mesa_7_6_branch up to commit da876fa3
  * Bump linux-libc-dev build-dep to 2.6.31 for the r600 dri driver (fixes
    ftbfs on mips).
  * Drop hunk from 05_hurd-ftbfs.diff that was applied upstream.  Refresh
    other patches.

 -- Julien Cristau <jcristau@debian.org>  Tue, 29 Dec 2009 10:42:24 +0000

mesa (7.6.1~rc3-1) unstable; urgency=low

  * New upstream release candidate.
    + Pull upstream mesa_7_6_branch up to commit 7d41b424.
    + Includes sparc64 xform asm patch from #560403.
  * Update debian/rules to fix sparc64 FTBFS, thanks Aurelien Jarno,
    closes: #560403.
  * Build r600 DRI driver.

 -- Brice Goglin <bgoglin@debian.org>  Fri, 11 Dec 2009 18:36:36 +0100

mesa (7.6.1~rc2-1) unstable; urgency=low

  * New upstream release candidate.
    + Pull upstream mesa_7_6_branch up to commit b2953ee.
    + i965: Fix the bounds emitted in the vertex buffer packets,
      closes: #556541.
    + Fix window drawing regression in Kwin on older Radeon hardware,
      fix assertion failure leading to crash on kwin when compositing
      is enabled, closes: #549588.
    + Refresh patches.

 -- Brice Goglin <bgoglin@debian.org>  Sun, 06 Dec 2009 00:14:34 +0100

mesa (7.6-1) unstable; urgency=low

  [ Brice Goglin ]
  * New upstream release.
    + Fix software fallback assertion on RS480, closes: #539162.
    + Fix segfault in _swrast_ReadPixels on i915, closes: #545085.

  [ Julien Cristau ]
  * Don't run install from the various configs in parallel, hopefully fixing a
    bug in the previous debian/rules.  Thanks to Bernhard R. Link for the
    suggestions.

 -- Brice Goglin <bgoglin@debian.org>  Tue, 29 Sep 2009 11:51:58 +0200

mesa (7.5.1-1) unstable; urgency=low

  [ Brice Goglin ]
  * New upstream release.
  * Add README.source.
  * Bump Standards-Version to 3.8.3.

  [ Julien Cristau ]
  * Override 'package-name-doesnt-match-sonames' lintian warnings for libGLU,
    libGLw and both libGLs.
  * Use dh_lintian and bump debhelper build-dep accordingly.

 -- Brice Goglin <bgoglin@debian.org>  Fri, 04 Sep 2009 11:38:46 +0200

mesa (7.5-3) unstable; urgency=low

  * Pull from upstream mesa_7_5_branch up to commit b4ba6a66
    (early 7.5.1 release snapshot).
  * Only install the huge upstream changelog in mesa-common-dev,
    closes: #538094.
  * Enable i686 optimized libraries on hurd-i386.

 -- Brice Goglin <bgoglin@debian.org>  Fri, 24 Jul 2009 00:29:28 +0200

mesa (7.5-2) unstable; urgency=low

  * Pull from upstream mesa_7_5_branch up to commit a6b31415
    + radeon/DRI1: if we have HW stencil, only expose fbconfigs with stencil,
      closes: #537732.
  * Install the upstream changelog.

 -- Brice Goglin <bgoglin@debian.org>  Tue, 21 Jul 2009 22:21:50 +0200

mesa (7.5-1) unstable; urgency=low

  [ Timo Aaltonen ]
  * Move dri.pc to mesa-common-dev (closes: #521667)

  [ Brice Goglin ]
  * Enable i686 optimized libraries on kfreebsd-i386, closes: #537345.
  * New upstream release:
    + i915: Fix assertion failure on remapping a non-BO-backed VBO,
      closes: #537147.
    + GLX/DRI1: Mark GLX visuals with depth != screen depth non-conformant,
      closes: #532980.

 -- Brice Goglin <bgoglin@debian.org>  Sun, 19 Jul 2009 12:53:41 +0200

mesa (7.5~rc4-1) experimental; urgency=low

  [ Timo Aaltonen ]
  * New upstream release candidate.
    + xdriinfo now works with DRI2 (closes: #527132)
  * rules: Disable EGL.
  * mesa-common-dev.install: Don't install glxew.h, conflicts with libglew.

  [ Julien Cristau ]
  * Update patches:
    + 02_use-ieee-fp-on-s390-and-m68k.patch moved from imports.h to compiler.h
    + 03_optional-progs-and-install.patch refreshed
    + 05_hurd-ftbfs.diff partly applied upstream
    + 06_kfreebsd-ftbfs.diff refreshed
  * Install dri.pc, which will be needed to build xorg-server 1.7.
  * Don't build gallium for now.

 -- Julien Cristau <jcristau@debian.org>  Sun, 28 Jun 2009 20:21:37 +0200

mesa (7.4.4-1) unstable; urgency=low

  [ Julien Cristau ]
  * New upstream release.
    + fixes a crash in swrast glXWaitX (closes: #528708)
  * Don't build hardware dri drivers on s390.
  * Update 04_osmesa_version.diff, refresh 06_kfreebsd-ftbfs.diff.

  [ Brice Goglin ]
  * Enable motif in GLw, closes: #527483.

 -- Julien Cristau <jcristau@debian.org>  Sun, 28 Jun 2009 18:58:27 +0200

mesa (7.4.1-1) unstable; urgency=low

  [ Julien Cristau ]
  * Make libgl1-mesa-dev and mesa-common-dev 'Architecture: any'.  This gets
    rid of uninstallability when a new upstream version isn't built on all
    architectures, and allows us to ship potentially arch-specific .pc files.
  * Install pkgconfig files for libGLU, libOSMesa and libGLw.
  * Make libgl1-mesa-dri{,-dbg} 'Architecture: any', as swrast_dri.so should
    get built everywhere.
  * Drop the dependency on libgl1-mesa-glx from -dri, and make -glx recommend
    -dri instead.  The dri drivers are also loaded by the X server, which
    doesn't need libGL.  On the other hand, libGL needs one of the dri drivers
    for direct rendering (either software or hardware).  Mark libgl1-mesa-dri
    as breaking old xserver-xorg-core and libgl1-mesa-glx, to avoid
    incompatibilities.
  * Add patch by Samuel Thibault to fix FTBFS on hurd-i386.
  * Pull from mesa_7_4_branch as of May 3rd (commit 63375254).
  * Move -dbg packages to new 'debug' section.

  [ Brice Goglin ]
  * Add patch by Aurelien Jarno to fix FTBFS on kfreebsd-i386, closes: #524690.

 -- Julien Cristau <jcristau@debian.org>  Sun, 03 May 2009 16:05:09 +0200

mesa (7.4-2) unstable; urgency=low

  * Upload to unstable.

 -- Julien Cristau <jcristau@debian.org>  Wed, 08 Apr 2009 23:53:47 +0100

mesa (7.4-1) experimental; urgency=low

  [ Timo Aaltonen ]
  * New upstream release.

 -- Julien Cristau <jcristau@debian.org>  Wed, 01 Apr 2009 20:25:00 +0200

mesa (7.4~rc1-1) experimental; urgency=low

  * New upstream release candidate.
  * Fix watch file to make uscan not consider release candidates as newer than
    actual releases.
  * debian/control: add lpia to the Architecture field for
    libgl1-mesa-dri{,-dbg} to match Ubuntu.
  * debian/rules: on lpia, only build the i915 and i965 dri drivers (based on
    Ubuntu changes).
  * Build-depend on linux-libc-dev >= 2.6.29 on linux archs.

 -- Julien Cristau <jcristau@debian.org>  Wed, 25 Mar 2009 11:34:42 +0100

mesa (7.3-1) experimental; urgency=low

  [ Timo Aaltonen ]
  * New upstream release.

  [ Julien Cristau ]
  * Try to make the diff a bit smaller by removing directories that are in
    upstream git but not in tarballs.

 -- Julien Cristau <jcristau@debian.org>  Fri, 30 Jan 2009 20:00:34 +0100

mesa (7.3~rc3-1) experimental; urgency=low

  [ Timo Aaltonen ]
  * New upstream release candidate.

  [ Julien Cristau ]
  * Refresh patches 03 and 04.

 -- Julien Cristau <jcristau@debian.org>  Wed, 21 Jan 2009 19:01:21 +0100

mesa (7.3~rc1-1) experimental; urgency=low

  * New upstream release candidate.
    + provides DRI2 (closes: #411141).
    + i915: fallback for cube map texture.  Fixes GPU hang with scorched3d
      (closes: #484049).

  [ Timo Aaltonen ]
  * Remove debian/patches/01_disable-intel-classic-warn.diff, the
    warning is gone now.
  * debian/control:
    - Build-depend on x11proto-dri2-dev (>= 1.99.3)

  [ Julien Cristau ]
  * Require libdrm-dev 2.4.3.
  * Merge packaging changes from unstable, from 7.0.3-5 to 7.0.3-7.
  * Delete unused configs/debian-*, and install-source.sh script.  We've
    switched to using autoconf, and mesa-swx11-source is gone.
  * Delete some now unused code from debian/rules.

 -- Julien Cristau <jcristau@debian.org>  Sat, 10 Jan 2009 22:14:55 +0100

mesa (7.2-1) experimental; urgency=low

  [ Brice Goglin ]
  * Fix grammar and punctuation in glxinfo(1), thanks Sam Hocevar,
    closes: #498595.

  [ Timo Aaltonen ]
  * New upstream release.
  * Refresh patch 04_osmesa_version.diff

  [ Julien Cristau ]
  * Remove the build-dep on dri2proto, DRI2 support has been removed.
  * intel: don't warn about TTM init failure.

 -- Julien Cristau <jcristau@debian.org>  Wed, 24 Sep 2008 14:28:21 +0200

mesa (7.1-1) experimental; urgency=low

  * Add parallel build support.
  * New upstream development release
    + libGLU now only exports its public interface (closes: #319388)
  * Some more parallel build updates.

 -- Julien Cristau <jcristau@debian.org>  Wed, 27 Aug 2008 19:52:24 +0200

mesa (7.1~rc3-1) experimental; urgency=low

  [ Julien Cristau ]
  * New upstream release candidate (updated to git commit 4fab47b1).
  * Build against libdrm >= 2.3.1.
  * 04_osmesa_version.diff: fix libOSMesa versioning, to revert accidental
    SONAME bump.

  [ Timo Aaltonen ]
  * Refresh patches, and drop obsolete 00_create-libdir.patch and
    01_fix-makefile.patch.
  * Build-depend on x11proto-dri2-dev.
  * Drop mesa-swx11-source.
  * Add dri_interface.h to mesa-common-dev.
  * Add gl.pc to libgl1-mesa-dev
  * rules: Replace the old build system with the new autotools-based 
    system.
  * Run autoreconf before building the various flavours..
  * Add automake & autoconf to build-deps.
  * Use --enable-glx-tls for dri.

 -- Julien Cristau <jcristau@debian.org>  Sun, 13 Jul 2008 19:41:42 +0200

mesa (7.0.3-7) unstable; urgency=low

  * Cherry-pick patch from upstream:
    Use 3Dnow! x86-64 routines only on processors that support 3Dnow!
    (closes: #484180).
  * Also build the x86-specific dri drivers on kfreebsd (closes: #492894).

 -- Julien Cristau <jcristau@debian.org>  Sun, 14 Dec 2008 07:34:58 +0530

mesa (7.0.3-6) unstable; urgency=high

  * Update debian/copyright to the SGI Free Software License B, version 2.0.
    It now mirrors the free X11 license used by X.Org (closes: #368560).
    http://www.sgi.com/company_info/newsroom/press_releases/2008/september/opengl.html

 -- Julien Cristau <jcristau@debian.org>  Sat, 20 Sep 2008 16:30:44 +0200

mesa (7.0.3-5) unstable; urgency=low

  * Disable the i915tex driver, it doesn't build against libdrm 2.3.1.
  * Pull from mesa_7_0_branch (27425708).

 -- Julien Cristau <jcristau@debian.org>  Sat, 12 Jul 2008 18:56:19 +0200

mesa (7.0.3-4) unstable; urgency=low

  * Pull from mesa_7_0_branch (2ac4919d).
  * Put back our configs/ changes into the .diff.gz since choose-configs
    needs them before quilt is invoked. Put 04_cleanup-osmesa-configs.patch
    there as well for #485161.

 -- Brice Goglin <bgoglin@debian.org>  Wed, 18 Jun 2008 20:59:14 +0200

mesa (7.0.3-3) unstable; urgency=low

  * Pull from mesa_7_0_branch (718724de).
    + Fix intel_batchbuffer_space on i965, closes: #455817.
    + Fix busy error in i915_wait_irq for real now, closes: #467319.
  * Move our configs/ changes from the .diff.gz into our quilt patches,
    with 04_cleanup-osmesa-configs.patch renamed into 04_debian-configs.patch,
    closes: #485161.

 -- Brice Goglin <bgoglin@debian.org>  Tue, 17 Jun 2008 20:00:51 +0200

mesa (7.0.3-2) unstable; urgency=low

  * Pull from mesa_7_0_branch (03447de3).
  * Set right cliprects for the current draw region on Intel, closes: #467319.
  * Use BRW_TEXCOORDMODE_CLAMP instead of BRW_TEXCOORDMODE_CLAMP_BORDER
    to implement GL_CLAMP on i965, closes: #478880.
  * Fix segment fault with BASE_LEVEL set to 5 for MipMap on i915,
    closes: #451339.
  * Disable low impact fallback on r300 by default, closes: #440868.

 -- Brice Goglin <bgoglin@debian.org>  Fri, 13 Jun 2008 06:53:29 +0200

mesa (7.0.3-1) unstable; urgency=low

  * New upstream release.
  * Only call ProgramStringNotify if program parsing succeeded,
    closes: #473551.

 -- Brice Goglin <bgoglin@debian.org>  Fri, 11 Apr 2008 08:42:37 +0200

mesa (7.0.3~rc2-2) unstable; urgency=low

  * Pull from mesa_7_0_branch (1e83d70b).
  * Fixes regression in the i965 dri driver (closes: #470984, #470084)
  * Update 02_use-ieee-fp-on-s390-and-m68k.patch.
  * Change libgl1-mesa-swx11-i686's pre-dependency on libgl1-mesa-swx11 to a
    regular versioned dependency, and add ${shlibs:Depends}.

 -- Julien Cristau <jcristau@debian.org>  Mon, 31 Mar 2008 16:47:31 +0200

mesa (7.0.3~rc2-1) unstable; urgency=low

  * New upstream release candidate.
    + enable user-defined clip planes for R300 (closes: #408679)
    + 03_optional-progs-and-install.patch: partly applied upstream, fixed up
  * Stop building with -O0 on hppa. Bug #451047 should be fixed in recent gcc
    versions.

 -- Julien Cristau <jcristau@debian.org>  Sun, 24 Feb 2008 10:22:54 +0100

mesa (7.0.2-4) unstable; urgency=low

  * Update to mesa_7_0_branch head (commit 48ae5cf0).
  * Add Vcs-Git, Vcs-Browser and Homepage fields in debian/control.

 -- Julien Cristau <jcristau@debian.org>  Thu, 17 Jan 2008 22:23:06 +0100

mesa (7.0.2-3) unstable; urgency=low

  * Update to mesa_7_0_branch head (commit 0107acde).
  * Bump Standards-Version to 3.7.3.
  * Move libgl1-mesa-swx11-dbg, mesa-common-dev and libosmesa6-dev to section
    libdevel.
  * libgl1-mesa-swx11 conflicts with libgl1-mesa-glx.  Move it and
    libgl1-mesa-swx11-dev to priority extra.
  * Fix typo in mesa-common-dev's long description.

 -- Julien Cristau <jcristau@debian.org>  Tue, 18 Dec 2007 19:13:18 +0100

mesa (7.0.2-2) unstable; urgency=low

  [ Julien Cristau ]
  * Don't set -fno-strict-aliasing in configs/debian-default.  It is set
    upstream now.
  * Workaround gcc ICE on hppa: build libOSMesa with -O0 (see bug#451047).
  * Add build-dep on libxext-dev.  Thanks, Timo Aaltonen!

 -- Brice Goglin <bgoglin@debian.org>  Tue, 13 Nov 2007 21:43:40 +0100

mesa (7.0.2-1) unstable; urgency=low

  * New upstream release.
    + Fix Blender crash in triangle_twoside(), closes: #439668, #446315.
    + Fix crash in _generic_read_RGBA_span_RGB565_MMX(), closes: #445313.
    + Fix the new __gluInvertMatrix() function, closes: #440137 ,#441071.
    + Refresh 03_optional-progs-and-install.patch since libGLU is not
      built when building progs/xdemos.
    + Refresh 04_cleanup-osmesa-configs.patch.
    + Drop 05_static-nonpic.patch,, applied upstream.
    + Remove DESTDIR from INSTALL_DIR in configs/debian-default since
      the upstream Makefiles now support DESTDIR.
  * Add myself to Uploaders.

 -- Brice Goglin <bgoglin@debian.org>  Sun, 11 Nov 2007 11:53:26 +0100

mesa (7.0.1-2) unstable; urgency=low

  * Update to latest git (from mesa_7_0_branch)
    + adds support for some new intel chipsets (i915 and i915_tex dri drivers)
      (closes: #437333)
    + broken inline asm in dri drivers fixed (closes: #423739)

 -- Julien Cristau <jcristau@debian.org>  Tue, 28 Aug 2007 12:11:30 +0200

mesa (7.0.1-1) unstable; urgency=low

  * New upstream release.
  * Upload to unstable.

 -- Julien Cristau <jcristau@debian.org>  Thu, 09 Aug 2007 11:56:16 +0200

mesa (7.0.1~rc2-1) experimental; urgency=low

  [ David Nusinow ]
  * New upstream release candidate
  * Bite the bullet and add myself to uploaders

  [ Julien Cristau ]
  * Modify the short descriptions of various packages so they fit in .changes
    files without being cut off.  Thanks, Marc 'HE' Brockschmidt!
  * Add a shlibs file for libgl1-mesa-swx11-i686.

 -- Julien Cristau <jcristau@debian.org>  Fri, 27 Jul 2007 20:17:48 +0200

mesa (6.5.3-1) experimental; urgency=low

  [ David Nusinow ]
  * New upstream release

  [ Julien Cristau ]
  * Cherry-pick commit 65faf023679988f93da82b4c7ebdc689f2094459 by Michel
    Dänzer to fix r300 crash.

 -- Julien Cristau <jcristau@debian.org>  Mon, 21 May 2007 11:34:51 +0200

mesa (6.5.3~rc3-1) experimental; urgency=low

  [ Brice Goglin ]
  * Split out libGLw libs and headers from libgl1-mesa-swx11 and ship both
    static and shared libraries, creating libglw1-mesa and libglw1-mesa-dev
    (closes: #374904).

  [ Julien Cristau ]
  * New upstream release candidate.
    + 06_fix_texture_data_corruption.patch,
      07_call_radeonSetCliprects_from_radeonMakeCurrent.patch,
      08_r300_update_window_state_when_bound_but_stamp_changed.patch,
      09_i915_always_enable_pixel_fog.patch: remove, included upstream.
    + 01_fix-makefile.patch, 02_use-ieee-fp-on-s390-and-m68k.patch: refresh.
  * Add build-dependencies on libxdamage-dev and libxfixes-dev.
  * Resync debian/scripts/install-source.sh.
  * Build mesa-swx11-source only in binary-indep.
  * Update from upstream git (commit
    dee1b0d5bbe91f83854813cbbcd3090327bcb5c2).

 -- Julien Cristau <jcristau@debian.org>  Wed, 25 Apr 2007 10:36:50 +0200

mesa (6.5.2-7) unstable; urgency=low

  [ Brice Goglin ]
  * libgl1-mesa-dev does not need to depend on libgl1-mesa-dri,
    libgl1-mesa-glx is enough (since their split in 6.4.1-0.1);
    closes: #432081.  Thanks, Samuel Thibault!

  [ Julien Cristau ]
  * libgl1-mesa-dev Depends on libgl1-mesa-glx (>= ${source:Upstream-Version})
    instead of >= ${Source-Version}.  This way it's still installable on
    architectures where mesa isn't built yet when a minor revision is
    uploaded.

 -- Julien Cristau <jcristau@debian.org>  Wed, 11 Jul 2007 05:50:45 +0200

mesa (6.5.2-6) unstable; urgency=low

  * libgl1-mesa-swx11 needs to depend on libosmesa6 (>= 6.5.2-1) because
    it used to contain libOSMesa.so.6.  This means that programs linked
    against this lib got a dependency on -swx11 which was broken since
    6.5.2-1.
  * Fix build on hurd-i386 (build libgl1-mesa-glx without dri support and
    don't build the dri drivers); closes: #420403.  Thanks, Samuel Thibault!

 -- Julien Cristau <jcristau@debian.org>  Thu, 05 Jul 2007 00:56:35 +0200

mesa (6.5.2-5) unstable; urgency=low

  [ Brice Goglin ]
  * Add 07_call_radeonSetCliprects_from_radeonMakeCurrent.patch
    (closes: #420164). Thanks to Christian Ohm.
  * Add 08_r300_update_window_state_when_bound_but_stamp_changed.patch
  * Add 09_i915_always_enable_pixel_fog.patch

 -- Julien Cristau <jcristau@debian.org>  Fri, 18 May 2007 13:36:25 +0200

mesa (6.5.2-4) unstable; urgency=low

  [ Julien Cristau ]
  * debian/control: libgl1-mesa-dri now suggests libglide3, with an
    explanation in the description (closes: #387339).
  * Upload to unstable.

  [ Brice Goglin ]
  * Add 06_fix_texture_data_corruption.patch (closes: #412346).

 -- Julien Cristau <jcristau@debian.org>  Fri, 20 Apr 2007 05:57:35 +0200

mesa (6.5.2-3) experimental; urgency=low

  * Set LIB_DIR and EXTRA_LIB_PATH in configs/debian-default to override
    settings in configs/linux-x86-64. This fixes a FTBFS on amd64, thanks to
    Marc 'HE' Brockschmidt for the report (closes: #410118).

 -- Julien Cristau <jcristau@debian.org>  Wed,  7 Feb 2007 23:04:28 +0100

mesa (6.5.2-2) experimental; urgency=low

  * Sync Section/Priority for all packages with the override.
  * Build the arch:all debs in binary-indep, and use the debhelper -s option
    for commands in binary-arch, to fix FTBFS on non-i386 archs, thanks to
    Marc 'HE' Brockschmidt (closes: #409638).
  * Add myself to Uploaders.

 -- Julien Cristau <jcristau@debian.org>  Sun,  4 Feb 2007 21:14:02 +0100

mesa (6.5.2-1) experimental; urgency=low

  [ Thierry Reding ]
  * New upstream release.
  * Set the Debian X Strike Force as maintainer.
  * Add myself to uploaders.
  * Build the i915tex DRI module on the i386 and amd64 architectures.
  * Add patch 04_cleanup-osmesa-configs that makes the OSMesa configurations
    behave as expected.
  * Add patch 05_static-nonpic to build static libraries without -fPIC.
  * Make debugging symbol packages depend on the corresponding binary package
    and put them into the libdevel section.
  * Bump shlibs file for the libosmesa6 package to account for added symbols.
    Thanks Julien Cristau.
  * Build the DRI modules with the default optimization flags. Thanks Julien
    Cristau.
  * mesa-common-dev now ships the GLX header files so it needs to replace
    libgl1-mesa-swx11-dev and libgl1-mesa-dev. Thanks Julien Cristau.
  * All OSMesa libraries were moved to the libosmesa6 and libosmesa6-dev
    package, so have them replace libgl1-mesa-swx11, libgl1-mesa-swx11-dev and
    mesa-common-dev respectively. Thanks Julien Cristau.

  [ Julien Cristau ]
  * Drop obsolete depends on xlibs.

 -- Thierry Reding <thierry@gilfi.de>  Thu, 11 Jan 2007 15:06:52 +0100

mesa (6.5.2~rc3-0.1) experimental; urgency=low

  * Non-maintainer upload.
  * Update to latest upstream release candidate.

 -- Thierry Reding <thierry@gilfi.de>  Fri,  1 Dec 2006 01:06:28 +0100

mesa (6.5.2~rc2-0.1) experimental; urgency=low

  * Non-maintainer upload.
  * New upstream release candidate:
    + Refresh 02_use-ieee-fp-on-s390-and-m68k.patch.
  * Add manual pages for the glxdemo, glxgears, glxheads and glxinfo
    utilities (Closes: #385463).

 -- Thierry Reding <thierry@gilfi.de>  Wed, 22 Nov 2006 20:49:06 +0100

mesa (6.5.2~rc1-0.1) experimental; urgency=low

  * Non-maintainer upload.
  * New upstream release candidate.
  * Update patches:
    + Drop hunk #2 of 01_fix-makefile.patch, applied upstream.
    + Drop 03_handle-sync-and-dont-unlock-display.patch, applied upstream.
  * Bump build-dependency on libdrm-dev (>= 2.2.0).
  * Use the new upstream minstall utility to install files and directories.
    Using /usr/bin/install would result in a symlink's target being copied
    instead of the symlink.

 -- Thierry Reding <thierry@gilfi.de>  Sat, 18 Nov 2006 22:23:04 +0100

mesa (6.5.1-0.6) experimental; urgency=low

  * Non-maintainer upload.
  * Rewrote the debian/rules file to make it easier to understand.
  * Provide i686 optimized versions in libgl1-mesa-swx11-i686 instead of in
    libgl1-mesa-swx11.
  * Statically link libOSMesa with the software rasterization code from libGL
    so that it works independently of the installed libGL. (Closes: #387706)
  * Make libosmesa6-dev depend on mesa-common-dev because it only needs the
    gl.h header file and no libGL anymore.
  * Move glx*.h headers from libgl1-mesa(-swx11)-dev into mesa-common-dev
    because both packages provide identical files.
  * Add debugging symbol packages for libgl1-mesa-swx11, libgl1-mesa-glx and
    libgl1-mesa-dri.
  * Repack the contents of the three Mesa tarballs (MesaDemos, MesaGLUT and
    MesaLib) as the original source tarball. (Closes: #392715)
  * Make mesa-common-dev depend on libx11-dev.
  * Provide a new package: mesa-utils. These utilities are shipped in the
    MesaDemos package so mesa is the right package to provide them.

 -- Thierry Reding <thierry@gilfi.de>  Sat, 18 Nov 2006 18:50:07 +0100

mesa (6.5.1-0.5) unstable; urgency=low

  * Non-maintainer upload.
  * Build with -fno-strict-aliasing to fix misbuild of i965_dri.so
    (closes: #394311).  Thanks to Michel Dänzer for the fix, and to Ryan
    Richter for the report and testing.

 -- Julien Cristau <julien.cristau@ens-lyon.org>  Wed,  3 Jan 2007 13:48:20 +0100

mesa (6.5.1-0.4) unstable; urgency=medium

  * Non-maintainer upload (and brown paper bag release).
  * _Depend_ on libx11-dev from libgl1-mesa-dev; revert previous change.
    Fixes FTBFS in other packages. (Really Closes: #396498)

 -- Steinar H. Gunderson <sesse@debian.org>  Sat, 11 Nov 2006 13:55:20 +0100

mesa (6.5.1-0.3) unstable; urgency=medium

  * Non-maintainer upload.
  * Build-depend on libx11-dev; fixes FTBFS. (Closes: #396498)

 -- Steinar H. Gunderson <sesse@debian.org>  Wed,  8 Nov 2006 20:58:40 +0100

mesa (6.5.1-0.2) unstable; urgency=low

  * Non-maintainer upload
  * Disable generation of SSE instructions (closes: #390560)
  * Remove duplicate and unused build configurations
  * Remove extra source files left from CVS snapshots (closes: #389283)
  * Enable i965 DRI driver on i386 and amd64. Thanks to Ryan Richter
    for the patch. (closes: #392030)
  * Enable Unichrome DRI driver on amd64 (closes: #391900)
  * Enable FFB DRI driver on sparc, not i386 (closes: #388025)
  * Consistently compile C sources as C99 (closes: #373623)
  * Fix X display locking error in GLX. Thanks to Josh Triplett for
    the patch. (closes: #391681)

 -- Ben Hutchings <ben@decadent.org.uk>  Fri, 13 Oct 2006 02:25:52 +0100

mesa (6.5.1-0.1) unstable; urgency=low

  * New upstream version
  * Build-dep on x11proto-gl-dev >= 1.4.8
  * Stuff not in the upstream tarballs
    + os2 glut stuff
    + docs/gears.png
  * Bump libdrm-dev build-dep to >= 2.0.2
  * Add libdrm cflags to the debian-dri config. This allows the build system
    to find drm.h
  * Make sure that libGl looks for the dri drivers in the proper location. Do
    this by setting the appropriate variables in the debian config
  * Re-add s390 and m68k to the USE_IEEE test in src/mesa/main/imports.h. This
    package seriously needs to store patches somewhere that are easy to find
    and re-apply.
  * Add patch from Cyril Brulebois to allow package to build on HURD, which
    lacks DRI and directfb. This includes not using lib-directfb in the
    build-depends for hurd-i386. It also creates a new debian config,
    debian-indirect, which is used when building for HURD. This config is
    invoked in the debian-dri config on hurd-i386. Thanks to Cyril Brulebois
    for the patch, Michael Banck, Michel Dänzer, and Samuel Thibault for
    input on an appropriate fix. (closes: #358065)

 -- David Nusinow <dnusinow@debian.org>  Mon, 25 Sep 2006 21:21:47 -0400

mesa (6.5.0.cvs.20060524-1.1) unstable; urgency=medium

  * Non-maintainer upload.
  * Upload mesa 6.5 cvs to unstable, because we need it for Xorg 7.1.
  * Upload with medium urgency instead of high, since this is a new
    upstream that should get some testing in unstable in spite of the
    multiple RC bugfixes.
  * Update debian/copyright with the full text of the SGI Free B and SGI
    MIT-style licenses in use in the package, and take a stab at
    cleaning up the list of paths and licenses.
    Closes: #368562.
  * Make mesa-common-dev Replaces: xlibosmesa-dev from sarge.
    Closes: #384057.
  * Fix libgl1-mesa-glx to not Provides: libgl1-mesa-dri, since it
    definitely doesn't provide DRI support and this Provides: breaks
    upgrades from sarge.  Closes: #384282.
  * debian/libgl1-mesa-swx11.shlibs: create a static shlibs file,
    because libOSMesa.so.6 is not provided by all implementations of
    libGL and so needs a separate shlibs declaration.  Also make
    libgl1-mesa-glx the default alternative instead of libgl1-mesa-swx11
    for consistency even when building against libgl1-mesa-swx11,
    because to the extent these are interchangeable (i.e., 99%...),
    there should be no reason to prefer one over the other -- and to the
    extent that they aren't interchangeable, it's wrong to list libgl1
    as an alternative dependency at all.  Closes: #386185.
  * Don't provide shlibs at all for libgl1-mesa-swx11-dbg; this is an
    unnecessary duplication of the existing libgl1-mesa-swx11 shlibs
    since packages should not really be linking against /usr/lib/debug/
    separately.
  * src/mesa/tnl/t_vb_render.c: Drop a pointless printf() in the
    RENDER_LINE macro, getting rid of copious debug output on console.
    Closes: #369895.
  * libgl1-mesa-swx11 has no reason to depend on libglu, anything that
    wants libglu will have its own dependency on it; drop this
    hard-coded dependency from debian/control.
  * Have libglu1-mesa-dev Provides: xlibmesa-glu-dev, since it's the
    successor to that package and xlibmesa-glu-dev is still referenced
    in a number of places and this makes for more reliable builds than
    depending on alternatives without requiring another dummy -dev
    package from xorg.
  * Replace references to Source-Version in debian/control with either 
    binary:Version or source:Version, depending on whether the
    relationship references an arch: any or arch: all package, making
    mesa binNMU-safe; add build-depends on dpkg-dev (>= 1.13.19) to
    ensure these substvars are available.

 -- Steve Langasek <vorlon@debian.org>  Fri, 15 Sep 2006 15:51:16 -0700

mesa (6.5.0.cvs.20060524-1) experimental; urgency=low

  * The "-O666 -fwater-c00ling -DBE_F4ST" release
  * New pull from CVS
  * Merge back and forth with 6.4.2-1
  * configs/debian*_i386: disabled, optimized build fuxxored.

 -- Marcelo E. Magallon <mmagallo@debian.org>  Wed, 24 May 2006 14:12:13 -0600

mesa (6.5.0.cvs.20060512-0.0.1) experimental; urgency=low

  * New upstream release (6.5.0)
  * Pulled CVS as of 2006-05-12
  * debian/control: remove DirectFB packages

 -- Marcelo E. Magallon <mmagallo@debian.org>  Fri, 12 May 2006 15:23:49 -0600

mesa (6.4.2-1) unstable; urgency=low

  * The "please, please, please don't hate me" release.
  * New upstream release.
  * Ack NMUs
  * debian/control: mesa-common-dev Replaces xlibmesa-gl-dev (<< 1:7)
    AGAINST MY BETTER JUDGEMENT.  The problem here is gratuitous package
    renames within a system that does not support them.  (closes:
    bug#362063)
  * debian/control: hurd-i386 doesn't have drm.  Doesn't fix #358065,
    yet.
  * bin/mklib: fix from Robert Millan to support hurd-i386 and
    GNU/kFreeBSD.  Thanks Robert.  (closes: bug#358066)
  * src/glx/x11/indirect_vertex_array.c, src/mesa/main/glheader.h,
    src/mesa/drivers/dri/common/glcontextmodes.c: fix broken indirect
    rendering on 64-bit platforms.  Thanks Aaron M. Ucko.  (closes:
    bug#364228)
  * debian/control: b-d on x11proto-gl-dev.  Please don't hate me!
  * debian/control: Standards-Version: 3.7.2
  * debian/rules: export DEB_HOST_ARCH
  * configs/debian-dri: use DEB_HOST_ARCH to decide if certain DRI drivers
    should be built or not.
        + Built only for i386: i810 i830 sis.
          Rationale: integrated chipsets available only for i386 processors.
        + Built only for i386: ffb.
          Rationale: Michel Dänzer said so, no idea why.
        + Built only for i386, amd64: i915.
          Rationale: Apparently this is available in the 64-bit Intel chipset.
    Please file a bug report stating which drivers should be included/excluded
    for which architectures.  Positive lists are preferred.  If possible state
    why.
  * debian/mesa-swx11-source.install: nuke this abomination.  Dinamically
    generate the list at build time.
  * debian/drivers.map: add gl-debian-dri_i386
  * debian/README.build: updated, add big friendly letters in short sentences.
    Perhaps I can read it myself this way...
  * debian/rules, configs/debian, configs/debian-dri, configs/debian_i386,
    configs/debian-dri_i386, debian/libdir.map, debian/drivers.map: hack in
    support for variable driver's dir.  If you want this for your pet
    architecture please provide BOTH configs/debian_arch and
    configs/debian-dri_arch.  If you just want to include/exclude DRI drivers
    on your architecture look in configs/debian-dri.
  * configs/debian*_i386: disabled, optimized build fuxxored.
  * debian/rules: remove misguided Perl construct, replace by something
    simpler in shell.  I actually meant to do something else with the Perl
    thing, but got distracted and forgot about it.  Thanks Aaron M. Ucko!
  * debian/rules: make it work like debian/README.build says it works wrt to
    building optimized targets.

 -- Marcelo E. Magallon <mmagallo@debian.org>  Tue, 16 May 2006 18:07:53 -0600

mesa (6.4.1-0.4) unstable; urgency=low

  * NMU
  * Add versioned conflict between libgl1-mesa-dri and xlibmesa-dri so that
    the xlibmesa-dri transitional upgrade package works

 -- David Nusinow <dnusinow@debian.org>  Mon,  6 Mar 2006 21:46:18 -0500

mesa (6.4.1-0.3) unstable; urgency=low

  * NMU
  * Add s390 and m68k to the USE_IEEE test in src/mesa/main/imports.h.
    (closes: #349437)

 -- David Nusinow <dnusinow@debian.org>  Sat, 11 Feb 2006 17:59:26 -0500

mesa (6.4.1-0.2) unstable; urgency=low

  * NMU
  * Re-add dh_installdirs call to binary-indep target so that we get
    arch-specific dirs for the mesa-swx11-source package
  * Remove makedepend from build-depends. Now we'll just build-dep on xutils
    to get the app, which will translate over to our own xorg 7.0 plans.

 -- David Nusinow <dnusinow@debian.org>  Tue, 31 Jan 2006 19:21:12 -0500

mesa (6.4.1-0.1) unstable; urgency=low

  [ Marcelo E. Magallon <mmagallo@debian.org> ]
  * debian/control: build-depend on xutils
  * include/GL/glx{int,proto,md,tokens}.h: missing upstream (closes: bug#326466)
  * debian/libgl1-mesa-dri-dev.install: install GLX include files here, too.
  * debian/rules: GLU and GLW don't have arch-specific targets.

  [ Daniel Stone <daniels@debian.org> ]
  * New upstream version, incorporating changes from Ubuntu 6.3 packaging.
  * Rename packages:
    - mesag3 -> libgl1-mesa-swrast
    - mesag-dev -> libgl1-mesa-swrast-dev
    - libgl1-mesa-dri -> libgl1-mesa
    - libgl1-mesa-dri-dev -> libgl1-mesa-dev
    - libgl1-mesa-dri still exists, but now contains the DRI modules only.
  * Drop dependency *from* mesa-common-dev on libgl1-mesa-dev and
    libglu1-mesa-dev; it should be the other way around. (closes: #336565)
  * Add Build-Depends on pkg-config to get flags from libdrm, and libexpat-dev
    for DRI configuration.  Break out xlibs-dev Build-Depends to the
    individual libraries required.
  * Bump libdrm-dev Build-Depends to >> 1.0.5, in order to get new
    via_drm.h to build the unichrome DRI driver.
  * Configs: pare DRI drivers down to a sensible set for each architecture.
  * Remove completely broken Glide target, which caused FTBFS.
  * Add mesa-swrast-source package, providing the source for the software
    rasteriser for libGLcore in the X server.
  * Drop tight libosmesa6 -> libgl1-mesa-swrast Depends, replace with
    shlibs:Depends.

  [ David Nusinow <dnusinow@debian.org> ]
  * New upstream version (6.4.1) (closes: #232665)
  * Merge changes from Ubuntu version 6.4.1-0ubuntu1.
    (closes: #341479, #340168, #334742)
    + Add new files required by xorg-server GL build to mesa-swrast-source.
  * NMU to begin getting Xorg 7.0 in to Debian
  * Change libgl1-mesa-swrast Depends on libx11-6-dev to libx11-dev.
  * Change libgl1-mesa-swrast to be named libgl1-mesa-swx11
  * Change libgl1-mesa to be named libgl1-mesa-glx
  * mesa-swrast-src.install stop looking for the swx11 dir and look for swrast

 -- David Nusinow <dnusinow@debian.org>  Sat, 21 Jan 2006 21:43:37 -0500

mesa (6.3.2-2.1) unstable; urgency=low

  * Non-maintainer upload.
  * Adjust Build-Depends:
    + xlibs transition (Closes: #347129).
    + xutils, xlibmesa-gl-dev (Closes: #326466).
  * mesag-dev: Depends: libx11-dev (Closes: #347205).

 -- Christoph Berg <myon@debian.org>  Fri, 20 Jan 2006 20:45:43 +0100

mesa (6.3.2-2) unstable; urgency=low

  * debian/rules: build only whatever needs to be build according to
    debian/control.
  * debian/libdir.map: it's usr/lib/debug not usr/lib/dbg
  * debian/rules: select optimized targets for the current host architecture
    only (thanks Michel!)
  * debian/README.build: reword some of the directions, add more info.
  * debian/control: forgot to add CPR relationships in the new packages
    (thanks Michel!)
  * debian/control: Set maintainer to pkg-mesa-devel, add myself as uploader

 -- Marcelo E. Magallon <mmagallo@debian.org>  Sun, 28 Aug 2005 14:41:15 -0600

mesa (6.3.2-1) unstable; urgency=low

  * New upstream
  * configs/debian-dri: new target
  * debian/control: add build-depends on libdrm-dev
  * debian/rules: pass SRC_DIRS instead of SUBDIRS on the command line.
    This allows for configurations to override the command line in a
    sane way.
  * configs/debian-dri: override SRC_DIRS
  * configs/debian: add -D_GNU_SOURCE (required by dri drivers)
  * debian/control, debian/rules: drop glide out of this package, it
    will be moved to the mesa-legacy package, forked from 6.2.1-7.
  * debian/drivers.map, debian/rules: take into account that some
    drivers have external components.
        + To be fixed: debian/drivers.map hardcodes locations
  * debian/control: libgl1-mesa-dri, libgl1-mesa-directfb: new drivers
  * dh_makeshlibs for libgl1-mesa-dri and libgl1-mesa-directfb
  * debian/control: priority is optional... again...

 -- Marcelo E. Magallon <mmagallo@debian.org>  Sun, 21 Aug 2005 17:13:19 -0600

mesa (6.2.1-7) unstable; urgency=low

  * Previous upload got lost somewhere
      + bin/mklib: add GNU/kFreeBSD, patch from Aurelien Jarno (closes:
        bug#307154)
      + recompile with newer g++

 -- Marcelo E. Magallon <mmagallo@debian.org>  Tue, 02 Aug 2005 06:47:20 -0600

mesa (6.2.1-6) unstable; urgency=low

  * bin/mklib: add GNU/kFreeBSD, patch from Aurelien Jarno (closes:
    bug#307154)
  * recompile with newer g++

 -- Marcelo E. Magallon <mmagallo@debian.org>  Sun, 24 Jul 2005 11:47:16 -0600

mesa (6.2.1-5) unstable; urgency=low

  * debian/rules: big mess up, files are not being moved to their proper
    places.  I naively assumed that command-line options to debhelper
    commands would override DH_OPTIONS, that is, that having
    DH_OPTIONS=-i (as suggested in the documentation) would mean
    something like "use -i unless -p is passed on the command line".  It
    actually means "use -i in addition to -p passed on the command
    line", which does not make any sense, but is consistent with the
    wording in the documentation. (closes: bug#306499, bug#306918,
    bug#307095)

 -- Marcelo E. Magallon <mmagallo@debian.org>  Sun, 01 May 2005 09:45:12 -0600

mesa (6.2.1-4) unstable; urgency=low

  * debian/control: fix description to reflect the exact content and
    purpose of package (libosmesa-dev, mesag-dev).
  * debian/rules: DH_OPTIONS=-s added to binary-arch target.  (closes:
    bug#306091)

 -- Marcelo E. Magallon <mmagallo@debian.org>  Sat, 26 Mar 2005 08:03:44 -0600

mesa (6.2.1-3) unstable; urgency=low

  * debian/control: try to match the override file.  If mesa is "extra"
    (for whatever reason), all the packages should be extra.
  * debian/rules: quick workaround for left-over libGL.so in GLU -dev
    package.

 -- Marcelo E. Magallon <mmagallo@debian.org>  Thu, 24 Mar 2005 19:35:34 -0600

mesa (6.2.1-2) unstable; urgency=low

  * The "thank you so much, I'm still voting against you" release.
  * debian/rules: correct artifact of me not having had a proper
    pbuilder environment to build stuff on and the repackaging from the
    previous release.  The -glu- and -glw- targets now explicitly depend
    on the matching -gl- target, and symlinks are placed in the build
    directories in order to actually have a libGL.so to make ld happy
    when creating the libraries.
  * debian/rules: uncomment dh_install :-\  There was a reason why I had
    commented that out...
  * First change closes: bug#298922
  * Second change closes: bug#300302, bug#300284, bug#300430
  * debian/control: "An X", whatever, I've been corrected multiple times
    in both ways (translators beware).  (closes: bug#300012)

 -- Marcelo E. Magallon <mmagallo@debian.org>  Sun, 20 Mar 2005 22:03:29 -0600

mesa (6.2.1-1) unstable; urgency=low

  * The "autobuilders, please please please don't hate me" release.
  * New upstream.
  * Repackage:
        + Fall prey to debhelper
        + Entries below this one preserved for historical reasons or
          sentimental value, pick as many as you want.  They bear NO
          relation to the actual packages!
  * configs/debian, configs/debian-debug, configs/debian-debug-i386,
    configs/debian-glide, configs/debian-glide-i386, configs/debian-i386,
    configs/debian-osmesa16, configs/debian-osmesa16-static,
    configs/debian-osmesa32, configs/debian-osmesa32-static,
    configs/debian-static, configs/debian-static-i386: new files.
  * configs/debian-sparc: Dave Miller confirmed that the sparc assembly
    files do work on Linux.  I don't know where to install the optimized
    libraries, so the file doesn't actually exist.  Please read
    debian/README.build if you want to have a sparc-optimized library.
  * debian/control: GGI and glide2 are gone.  glide is glide3.
  * debian/rules: modify shlibs file for the glide3 target to require glide3
    and only glide3 because that library exports functions not available in
    other libGLs.  Rationale: if someone is compiling a Debian package and
    uses the glide target either he doesn't know what he is doing or he knows
    exactly what he is doing.  In the first case the package should not be
    installable and in the second case the package requires this particular
    version.
  * debian/control: libgl1-mesa-glide3-dev does NOT provide a proper OpenGL
    development environment (see above).
  * PCR is bound to be wrong... *sigh*

 -- Marcelo E. Magallon <mmagallo@debian.org>  Sat, 25 Dec 2004 14:50:02 -0600

mesa (6.0.1-1) unstable; urgency=low

  * New upstream release.
  * debian/rules: redid a bunch of stuff in order to support new build system
    without autoconf and automake stuff.  The next version is going to change
    this _again_.

 -- Marcelo E. Magallon <mmagallo@debian.org>  Sun, 11 Apr 2004 07:00:19 -0600

mesa (5.0.0-5.1) unstable; urgency=low

  * Non-Maintainer Upload.
  * Rename "GGIMesa"-references in src/GGI/default/Makefile.am to
    "MesaGGI", which makes the package build again with newer libtool.
    (Closes: #213836)

 -- Steinar H. Gunderson <sesse@debian.org>  Sun, 15 Feb 2004 17:37:08 +0100

mesa (5.0.0-5) unstable; urgency=low

  * debian/control: yank and put error?  Remove hard-coded
    nvidia-glx-dev from mesag-glide2-dev dependencies.

 -- Marcelo E. Magallon <mmagallo@debian.org>  Sun, 09 Feb 2003 10:31:51 +0100

mesa (5.0.0-4) unstable; urgency=low

  * debian/rules: fix typo in definition of GLIDE_ARCHS.  (closes: bug#179622)

 -- Marcelo E. Magallon <mmagallo@debian.org>  Mon, 03 Feb 2003 20:19:12 +0100

mesa (5.0.0-3) unstable; urgency=low

  * The "it's amazing how people pick severities" release
  * debian/control: mesa-common-dev conflicts with xlibmesa-dev.  Actually put
    dependency of mesa-common-dev on the mesa-*-dev packages to avoid having
    to track other libgl-dev packages popping up.  IMO this is less error
    prone.  You can't install mesa-common-dev without installing mesa-*-dev,
    and those packages conflict with other libgl-dev packages.  (closes:
    bug#177996)
  * Rename libglu1c102 to libglu1-mesa; the libglu1c102 is incorrent since
    this library does not export C++ functions.  Sorry about the mess.
  * Rename libglu1-dev to libglu1-mesa-dev to be consistent
  * debian/rules: use grep-dctrl to extract architectures from debian/control
  * debian/control: add grep-dctrl to build-depends
  * debian/shlibs.libglu: libglu1-mesa | libglu1
  * debian/rules: install include/GL/xmesa.h in /usr/include/GL/xmesa.h; I'm
    not 100% sure this is the right thing to do, but it's a niche so I don't
    think it will actually make trouble (closes: bug#148866)
  * debian/rules: install include/GL/glx*.h in the common package.  (closes:
    bug#178562)
  * debian/rules: nasty hack to work arround libtool's idea of how libraries
    should be linked (closes: bug#178514)
  * debian/rules: even nastier hack.  Getting environment variables to
    percolate thru all the make calls isn't getting anywhere.
  * si-glu/Makefile.am: export only glu.* symbols
  * si-glu/Makefile.am: add -lm to link line
  * src/Makefile.am: god damm it.  If you use libm link to it!
  * debian/control: mesa-common-dev depends on libglu1-mesa-dev to satisfy
    libgl-dev's requirements

 -- Marcelo E. Magallon <mmagallo@debian.org>  Mon, 27 Jan 2003 17:15:25 +0100

mesa (5.0.0-2) unstable; urgency=low

  * debian/control: Not funny, I'm sure I put lesstif and xlibs-dev in the
    build-depends.  CVS says I didn't.  (closes: bug#176730)
  * debian/control, debian/rules: regenerate auto-stuff (closes: bug#176729)
  * debian/control, debian/rules: GCC C++ 3.2 transition (libglu1c102 -- ugly!)
  * remove Makefile.in from CVS control
  * si-glu/libnurbs/interface/Makefile.am: fix INCLUDES macro

 -- Marcelo E. Magallon <mmagallo@debian.org>  Sun, 19 Jan 2003 00:48:32 +0100

mesa (5.0.0-1) unstable; urgency=low

  * New upstream release, it looks like glide and GGI are in working
    condition again.
  * FX patches from previous releases gone.  They'll be back later.
  * debian/rules: some clean ups.
  * debian/control: add libglu1 packages
  * debian/control: Standards-Version: 3.5.8
  * debian/rules: Build Xt widgets (if you need this stuff, you need to depend
    on mesag-dev, libgl-dev is not enough)
  * debian/control, debian/rules: add mesa-common-dev package
  * debian/control, debian/rules: add osmesa packages.

 -- Marcelo E. Magallon <mmagallo@debian.org>  Sun, 15 Dec 2002 12:28:49 +0100

mesa (4.0.3-1) unstable; urgency=low

  * New (and long delayed) upstream version
  * Redid a bunch of FX patches, probably broke.

 -- Marcelo E. Magallon <mmagallo@debian.org>  Thu, 03 Oct 2002 11:27:29 +0200

mesa (3.5-1) unstable; urgency=low

  * New upstream version.
  * Redid patches.
  * Disabled building GGI target.  Someone with a good understanding of GGI
    needs to write a driver for mesa.  The old version doesn't cut it
    anymore.
  * Most makefiles won't work.  Copied them out of CVS.
  * src/Makefile.am: add -lm to library list.  (closes: bug#102717)
  * configure.in: adjust GLU's version info to match previous release.

 -- Marcelo E. Magallon <mmagallo@debian.org>  Mon, 25 Jun 2001 22:13:40 +0200

mesa3 (3.4.2.1-4) unstable; urgency=low

  * So, here's the deal: the 3Dfx backend is going nowhere in 4.x and 5.x is
    just arround the corner.  Same thing for the GGI stuff.  In order to leave
    the people who need this stuff with _something_ to work with, I'll compile
    those targets out of the mesa3 source package and the mesa package will
    stuck to plain old X.
  * debian/control, debian/rules: strip out all the parts concerning to mesa3g
    and mesa3g-dev
  * debian/control: update GGI architectures, let's see what happens
  * debian/rules: special case alpha for stripping options.  Chris, did you
    ever figure out what the problem actually is? (closes: bug#99284)
  * debian/rules: hereby I decree that everything in etc is a conffile.  Die
    future bugs, die!.
  * configure: fix ggi_libdir, ggi_confdir (closes: bug#139598)

 -- Marcelo E. Magallon <mmagallo@debian.org>  Sun, 29 Sep 2002 11:21:00 +0200
 
mesa (3.4.2.1-3) unstable; urgency=low

  * Actually install widgets on the mesag-dev package (closes: bug#98988)

 -- Marcelo E. Magallon <mmagallo@debian.org>  Sat,  9 Jun 2001 16:39:36 +0200

mesa (3.4.2.1-2) unstable; urgency=low

  * src/X/xmesa1.c: I knew it, I knew it.  This was bound to break.  Stupid
    typo.  Restored MESA_GLX_FX (got renamed to GLX_FX accidentally, if you
    have to know) (closes: bug#94114)

 -- Marcelo E. Magallon <mmagallo@debian.org>  Mon, 21 May 2001 08:52:07 +0200

mesa (3.4.2.1-1) unstable; urgency=low

  * Upstream released 3.4.2.
  * Hmmm... thought about it on my way home.  The code to parse 3dfx.conf
    is wrong.  Redid.  Still not tested.  (closes: bug#94114)
  * debian/README.Debian: document 3dfx.conf

 -- Marcelo E. Magallon <mmagallo@debian.org>  Sat, 19 May 2001 11:57:33 +0200

mesa (3.4.2-1) unstable; urgency=low

  * New upstream version.
  * debian/config.guess, debian/config.sub: newest versions from
    http://subversions.gnu.org/cgi-bin/cvsweb/config (closes: bug#95338)
  * GAAAAAAARGGH! src/X/xmesa1.c: horrible hack to use /etc/mesa/3dfx.conf
    if there's no MESA_GLX_FX environment variable defined.  I.  Hate.
    This.  I'll make a deal with you: you find another of these things,
    and you send me a nice tested patch.  I don't have a 3DFX card and I
    *HATE* uploading stuff I can't fully test. (closes: bug#94114)
  * debian/rules: use the new files
  * debian/rules: s/TMPDIR/DTEMPDIR/g
  * gl3DfxSetDitherModeEXT from Zephaniah (closes: bug#65860)
  * Disable GL_EXT_shared_texture_palette per default.  Patch looks funny,
    but I'll blindly trust Zephaniah.
  * Hmmm... I hope Zephaniah tested this, because it broke in a rather silly
    way at compile time.
  * Fancy what people regard as "pretty important".

 -- Marcelo E. Magallon <mmagallo@debian.org>  Fri, 18 May 2001 09:23:49 +0200

mesa (3.4.1-3) unstable; urgency=low

  * PLEASE SUBMIT NMUs TO THE BTS, DAMN IT!
  * debian/control: exclude m68k from libggi2-dev build-dependency.
 
 -- Marcelo E. Magallon <mmagallo@debian.org>  Sat, 17 Mar 2001 19:45:09 +0100

mesa (3.4.1-2) unstable; urgency=low

  * debian/control: add missing dependency on xlibs-dev and corrected the
    one for libglide2-dev
 
 -- Marcelo E. Magallon <mmagallo@debian.org>  Wed, 14 Mar 2001 00:21:42 +0100

mesa (3.4.1-1) unstable; urgency=low

  * New upstream version.
  * New maintainer. (closes: bug#81139)
  * Some fixes to get it to compile.
  * debian/rules: some reorganization happened to allow me test different
    builds better.
  * debian/control: nuked widgets package, if you miss it, you are doing
    something wrong.
  * debian/rules: -dev packages will be missing some garbage they used to
    install.  If you miss any of those files, I'm fairly confident you
    are doing something wrong.
  * configure, ltmain.sh, aclocal.m4, acinclude.m4, ...: vicious hacks to
    allow the GGI version to compile.
  * TODO: add the widgets to the packages
  * TODO: make OSmesa packages

 -- Marcelo E. Magallon <mmagallo@debian.org>  Sat, 10 Feb 2001 18:34:13 +0100

mesa (3.2.1-1) unstable; urgency=low

  * New upstream version.

 -- James A. Treacy <treacy@debian.org>  Mon, 31 Jul 2000 15:13:34 -0400

mesa (3.2-2) frozen unstable; urgency=low

  * add MMX and 3Dnow opts for x86.

 -- James A. Treacy <treacy@debian.org>  Fri,  7 Jul 2000 16:06:43 -0400

mesa (3.2-1) frozen unstable; urgency=low

  * New upstream version.
  * Made minor changes to README.3DFX. Closes bug#56827
  * Added symlinks for mesa widget libraries. Closes bug#63115

 -- James A. Treacy <treacy@debian.org>  Wed, 28 Jun 2000 11:21:09 -0400

mesa (3.1-17) frozen unstable; urgency=low

  * Fixed Makefile for demos in mesag-widgets-dev. Closes bug#62674

 -- James A. Treacy <treacy@debian.org>  Fri, 19 May 2000 13:23:00 -0400

mesa (3.1-16) frozen unstable; urgency=low

  * Add --prefix=/usr to ggi build. Closes bug#61705, #61486

 -- James A. Treacy <treacy@debian.org>  Wed, 12 Apr 2000 15:12:48 -0400

mesa (3.1-15) frozen unstable; urgency=low

  * Remove ggi from the build on m68k. Closes bug#59273

 -- James A. Treacy <treacy@debian.org>  Mon,  6 Mar 2000 13:20:29 -0500

mesa (3.1-14) frozen unstable; urgency=low

  * Fixed hard-coded location of config file in library. This is release
    critical, even though no bug was filed (relates to bug#58267).

 -- James A. Treacy <treacy@debian.org>  Mon, 28 Feb 2000 10:58:34 -0500

mesa (3.1-13) frozen unstable; urgency=low

  * Add missing ggi libraries. Closes bug#58267, #57760

 -- James A. Treacy <treacy@debian.org>  Thu, 24 Feb 2000 00:59:30 -0500

mesa (3.1-12) frozen unstable; urgency=low

  * Dependencies are now computed in a more intelligent way. Closes: bug#55861

 -- James A. Treacy <treacy@debian.org>  Fri, 21 Jan 2000 16:26:40 -0500

mesa (3.1-11) frozen unstable; urgency=low

  * Remove svgalib support from the software only package of mesa

 -- James A. Treacy <treacy@debian.org>  Sat, 22 Jan 2000 05:33:13 +0000

mesa (3.1-10) frozen unstable; urgency=low

  * Fix the mesag3-glide2 postinst. Closes bug#55462

 -- James A. Treacy <treacy@debian.org>  Sat, 22 Jan 2000 02:06:27 +0000

mesa (3.1-9) frozen unstable; urgency=low

  * The ggi based packages are now built with the other versions of mesa. Closes: bug#49218, #55221

 -- James A. Treacy <treacy@debian.org>  Sat, 15 Jan 2000 22:24:13 -0500

mesa (3.1-8) unstable; urgency=low

  * fixed the postinst and prerm for the glide packages
  * added Provides: mesag-dev to the mesag-glide2-dev package to maintain
    backwards compatability

 -- James A. Treacy <treacy@debian.org>  Sat, 15 Jan 2000 01:01:58 -0500

mesa (3.1-7) unstable; urgency=low

  * Fix version number for soname in the shlib file. Closes: bug#54926

 -- James A. Treacy <treacy@debian.org>  Thu, 13 Jan 2000 01:37:03 -0500

mesa (3.1-6) unstable; urgency=low

  * Include docs/README.3DFX in mesag3-glide2 package. Closes: bug#54625
  * Remove Provides: libgl1 from mesag3-widgets. Closes: bug#54774
  * conflicts with older versions of mesa. Closes: bug#54831

 -- James A. Treacy <treacy@debian.org>  Mon, 10 Jan 2000 11:50:49 -0500

mesa (3.1-5) unstable; urgency=low

  * now Conflicts: libgl1
  * remove extra '.' in library name

 -- James A. Treacy <treacy@debian.org>  Sun,  9 Jan 2000 20:47:31 -0500

mesa (3.1-4) unstable; urgency=low

  * Added links libGL.so.1 <- libMesaGL.so.3 so existing progs don't break
  * Copyright changed for version 3.1

 -- James A. Treacy <treacy@debian.org>  Thu,  6 Jan 2000 17:11:11 -0500

mesa (3.1-3) unstable; urgency=low

  * copyright file now refers to /usr/share/common-license/LGPL.

 -- James A. Treacy <treacy@debian.org>  Tue,  4 Jan 2000 11:50:45 -0500

mesa (3.1-2) unstable; urgency=low

  * Second try. Fixed shlibs file.

 -- James A. Treacy <treacy@debian.org>  Tue,  4 Jan 2000 00:00:29 -0500

mesa (3.1-1) unstable; urgency=low

  * New upstream version.
  * glide version of packages added, since glide is now under the GPL.
  * mesa widget libraries are now in a separate package
  * library names are changed to lib{GL,GLU}.*

 -- James A. Treacy <treacy@debian.org>  Tue, 14 Dec 1999 10:06:14 -0500

mesa (3.0-2) unstable; urgency=low

  * added symlinks from libMesaGL* -> libGL*. Fixes bug #37160
  * added lines (commented out) for building a glide version of mesa. Fixes bug #39758

 -- James A. Treacy <treacy@debian.org>  Thu, 13 May 1999 01:02:42 -0400

mesa (3.0-1) unstable; urgency=low

  * mesa libs moved to /usr/lib. Fixes bug #26874
  * motif widget library libMesaGLwM added (compiled using headers from lesstif). Fixes bug #25380

 -- James A. Treacy <treacy@debian.org>  Thu,  6 Aug 1998 13:49:37 -0400

mesa (2.6-4) unstable; urgency=low

  * call to ldconfig in postinst put back in. Fixes bug #20552
  * changelog.Debian file created for the mesa-doc package.
  * deleted miscellaneous files. Fixes bug #21481

 -- James A. Treacy <treacy@debian.org>  Sat, 23 May 1998 23:41:34 -0400

mesa (2.6-3) frozen unstable; urgency=low

  * No changes. Just trying (again) to get this back in the distribution

 -- James A. Treacy <treacy@debian.org>  Tue, 24 Mar 1998 00:53:09 -0500

mesa (2.6-2) unstable frozen; urgency=low

  * point copyright to LPGL in /usr/doc/copyright. Fixes bug #19633

 -- James A. Treacy <treacy@debian.org>  Sun, 15 Mar 1998 14:00:33 -0500

mesa (2.6-1) unstable; urgency=low

  * New upstream Release
  * strip static lib with --strip-debug and shared with strip--unneeded: Fixes bug#17301
  * create doc package in build-indep: Fixes bug#16090
  * added widgets-mesa library to package: Fixes bug#15729
  * created mesa-glide* packages

 -- James A. Treacy <treacy@debian.org>  Mon, 19 Jan 1998 23:45:50 -0500

mesa (2.5-2) unstable; urgency=low

  * Corrected i386 specific debian/rules file: Fixes bug#15640

 -- James A. Treacy <treacy@debian.org>  Fri,  5 Nov 1997 11:46:13 -0500

mesa (2.5-1) unstable; urgency=low

  * New upstream release.

 -- James A. Treacy <treacy@debian.org>  Sun, 23 Nov 1997 20:46:13 -0500

mesa (2.4-1) unstable; urgency=low

  * New upstream release.
  * New maintainer.
  * libc6 release.

 -- James A. Treacy <treacy@debian.org>  Mon,  3 Nov 1997 01:11:34 -0500

mesa (2.2-2) unstable; urgency=low

  * debian/control: mesa-doc no longer depends on mesa (bug #8840).

 -- Karl Sackett <krs@debian.org>  Wed, 30 Apr 1997 10:25:25 -0500

mesa (2.2-1) unstable; urgency=low

  * New upstream release.
  * Make-config: linux-elf libraries compiled with -D_REENTRANT.

 -- Karl Sackett <krs@debian.org>  Wed, 19 Mar 1997 09:10:22 -0600

mesa (2.1-4) unstable; urgency=low

  * debian/control: lib packages moved from 'graphics' to 'libs'.
  * debian/rules: headers moved from /usr/include/mesa to /usr/include
    (no more -I/usr/include/mesa).

 -- Karl Sackett <krs@debian.org>  Tue, 25 Feb 1997 09:30:23 -0600

mesa (2.1-3) unstable; urgency=low

  * debian/control: mesa2 provides mesa and conflicts with mesa
    (bug #7394).

 -- Karl Sackett <krs@debian.org>  Mon, 17 Feb 1997 09:25:42 -0600

mesa (2.1-2) unstable; urgency=low

  * debian/rules: install gmesa.h, osmesa.h, FooMesa.h in mesa-dev
    (bug #6864).

 -- Karl Sackett <krs@debian.org>  Tue, 28 Jan 1997 09:37:41 -0600

mesa (2.1-1) unstable; urgency=low

  * New upstream release.
  * Added soname to mesa and mesa-widgets.
  * Moved static libraries to mesa2-dbg.
  * debian/postinst, postinst-widgets: call ldconfig without explicit
    pathname (bugs #6176, 6180).

 -- Karl Sackett <krs@debian.org>  Mon, 6 Jan 1997 09:30:10 -0600

mesa (2.0-2) unstable; urgency=low

  * Created mesa-widgets and mesa-widgets-dev (Bug #5029).

 -- Karl Sackett <krs@debian.org>  Wed, 30 Oct 1996 08:44:19 -0600

mesa (2.0-1) unstable; urgency=low

  * src/draw.c: replaced with upstream patch.
  * Make-config: linux-elf target builds libMesaGLw.so library, looks
    for XLIBS in /usr/X11R6/lib, removed -mieee-mp from CFLAGS.
  * widgets-sgi/Makefile: builds libMesaGlw.a library
  * New upstream release.
  * Converted to new package standard.
  * Maintainer address changed.

 -- Karl Sackett <krs@debian.org>  Mon, 14 Oct 1996 15:37:19 -0500

1.2.8-3
  * Package split into runtime, development, and documentation
    packages.
  * widgets now made as a sharable library.
  * GLUT removed.  This will be released as a separate package.

1.2.8-2
  * Support files now architecture-independent

1.2.8-1
  * Upgrade to latest release
  * Brought support files up to latest packaging requirements
  * mondello/Makefile: fixed error in realclean target

1.2.7-2
  * debian.rules: clean all Makefiles out of widgets directory
  * debian.postrm: remove /usr/lib/mesa entry from /etc/ld.so.config
    (bug #2817)

1.2.7-1
  * Added Debian support files
  * Included the GLUT OpenGL Utility Toolkit
  * Makefile - disable building programs in demos, samples, and book
    directories
  * mklib.linux - disabled building *.a libraries
  * widgets/Makefile.in - disabled building demo programs<|MERGE_RESOLUTION|>--- conflicted
+++ resolved
@@ -1,4 +1,11 @@
-<<<<<<< HEAD
+mesa (7.7-2) UNRELEASED; urgency=low
+
+  * Rename the build directory to not include DEB_BUILD_GNU_TYPE for no
+    good reason.  Thanks, Colin Watson!
+  * Remove myself from Uploaders
+
+ -- Julien Cristau <jcristau@debian.org>  Sat, 16 Jan 2010 16:47:40 +0000
+
 mesa (7.7-1) experimental; urgency=low
 
   [ Brice Goglin ]
@@ -19,15 +26,6 @@
     + s3v and trident DRI drivers removed since they never worked.
 
  -- Brice Goglin <bgoglin@debian.org>  Sat, 12 Dec 2009 13:02:55 +0100
-=======
-mesa (7.6.1-2) UNRELEASED; urgency=low
-
-  * Rename the build directory to not include DEB_BUILD_GNU_TYPE for no
-    good reason.  Thanks, Colin Watson!
-  * Remove myself from Uploaders
-
- -- Julien Cristau <jcristau@debian.org>  Sat, 16 Jan 2010 16:47:40 +0000
->>>>>>> 5aee9e34
 
 mesa (7.6.1-1) unstable; urgency=low
 
