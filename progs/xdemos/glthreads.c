--- conflicted
+++ resolved
@@ -518,11 +518,7 @@
    for (i = 0; i < numThreads; i++) {
       pthread_create(&WinThreads[i].Thread, NULL, thread_function,
                      (void*) &WinThreads[i]);
-<<<<<<< HEAD
-      printf("glthreads: Created thread %p\n", WinThreads[i].Thread);
-=======
       printf("glthreads: Created thread %p\n", (void *) WinThreads[i].Thread);
->>>>>>> d3f7b463
    }
 
    if (MultiDisplays)
