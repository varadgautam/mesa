/*
 * Copyright (C) 1999-2006  Brian Paul   All Rights Reserved.
 * 
 * Permission is hereby granted, free of charge, to any person obtaining a
 * copy of this software and associated documentation files (the "Software"),
 * to deal in the Software without restriction, including without limitation
 * the rights to use, copy, modify, merge, publish, distribute, sublicense,
 * and/or sell copies of the Software, and to permit persons to whom the
 * Software is furnished to do so, subject to the following conditions:
 * 
 * The above copyright notice and this permission notice shall be included
 * in all copies or substantial portions of the Software.
 * 
 * THE SOFTWARE IS PROVIDED "AS IS", WITHOUT WARRANTY OF ANY KIND, EXPRESS
 * OR IMPLIED, INCLUDING BUT NOT LIMITED TO THE WARRANTIES OF MERCHANTABILITY,
 * FITNESS FOR A PARTICULAR PURPOSE AND NONINFRINGEMENT.  IN NO EVENT SHALL
 * BRIAN PAUL BE LIABLE FOR ANY CLAIM, DAMAGES OR OTHER LIABILITY, WHETHER IN
 * AN ACTION OF CONTRACT, TORT OR OTHERWISE, ARISING FROM, OUT OF OR IN
 * CONNECTION WITH THE SOFTWARE OR THE USE OR OTHER DEALINGS IN THE SOFTWARE.
 */


/*
 * This program is a work-alike of the IRIX glxinfo program.
 * Command line options:
 *  -t                     print wide table
 *  -v                     print verbose information
 *  -display DisplayName   specify the X display to interogate
 *  -b                     only print ID of "best" visual on screen 0
 *  -i                     use indirect rendering connection only
 *  -l                     print interesting OpenGL limits (added 5 Sep 2002)
 *
 * Brian Paul  26 January 2000
 */

#define GLX_GLXEXT_PROTOTYPES

#include <X11/Xlib.h>
#include <X11/Xutil.h>
#include <GL/gl.h>
#include <GL/glx.h>
#include <stdio.h>
#include <string.h>
#include <stdlib.h>


#ifndef GLX_NONE_EXT
#define GLX_NONE_EXT  0x8000
#endif

#ifndef GLX_TRANSPARENT_RGB
#define GLX_TRANSPARENT_RGB 0x8008
#endif

#ifndef GLX_RGBA_BIT
#define GLX_RGBA_BIT			0x00000001
#endif

#ifndef GLX_COLOR_INDEX_BIT
#define GLX_COLOR_INDEX_BIT		0x00000002
#endif

typedef enum
{
   Normal,
   Wide,
   Verbose
} InfoMode;


struct visual_attribs
{
   /* X visual attribs */
   int id;
   int klass;
   int depth;
   int redMask, greenMask, blueMask;
   int colormapSize;
   int bitsPerRGB;

   /* GL visual attribs */
   int supportsGL;
   int transparentType;
   int transparentRedValue;
   int transparentGreenValue;
   int transparentBlueValue;
   int transparentAlphaValue;
   int transparentIndexValue;
   int bufferSize;
   int level;
   int render_type;
   int doubleBuffer;
   int stereo;
   int auxBuffers;
   int redSize, greenSize, blueSize, alphaSize;
   int depthSize;
   int stencilSize;
   int accumRedSize, accumGreenSize, accumBlueSize, accumAlphaSize;
   int numSamples, numMultisample;
   int visualCaveat;
};

   
/*
 * Print a list of extensions, with word-wrapping.
 */
static void
print_extension_list(const char *ext)
{
   const char *indentString = "    ";
   const int indent = 4;
   const int max = 79;
   int width, i, j;

   if (!ext || !ext[0])
      return;

   width = indent;
   printf(indentString);
   i = j = 0;
   while (1) {
      if (ext[j] == ' ' || ext[j] == 0) {
         /* found end of an extension name */
         const int len = j - i;
         if (width + len > max) {
            /* start a new line */
            printf("\n");
            width = indent;
            printf(indentString);
         }
         /* print the extension name between ext[i] and ext[j] */
         while (i < j) {
            printf("%c", ext[i]);
            i++;
         }
         /* either we're all done, or we'll continue with next extension */
         width += len + 1;
         if (ext[j] == 0) {
            break;
         }
         else {
            i++;
            j++;
            if (ext[j] == 0)
               break;
            printf(", ");
            width += 2;
         }
      }
      j++;
   }
   printf("\n");
}


static void
print_display_info(Display *dpy)
{
   printf("name of display: %s\n", DisplayString(dpy));
}


/**
 * Print interesting limits for vertex/fragment programs.
 */
static void
print_program_limits(GLenum target)
{
#if defined(GL_ARB_vertex_program) || defined(GL_ARB_fragment_program)
   struct token_name {
      GLenum token;
      const char *name;
   };
   static const struct token_name limits[] = {
      { GL_MAX_PROGRAM_INSTRUCTIONS_ARB, "GL_MAX_PROGRAM_INSTRUCTIONS_ARB" },
      { GL_MAX_PROGRAM_NATIVE_INSTRUCTIONS_ARB, "GL_MAX_PROGRAM_NATIVE_INSTRUCTIONS_ARB" },
      { GL_MAX_PROGRAM_TEMPORARIES_ARB, "GL_MAX_PROGRAM_TEMPORARIES_ARB" },
      { GL_MAX_PROGRAM_NATIVE_TEMPORARIES_ARB, "GL_MAX_PROGRAM_NATIVE_TEMPORARIES_ARB" },
      { GL_MAX_PROGRAM_PARAMETERS_ARB, "GL_MAX_PROGRAM_PARAMETERS_ARB" },
      { GL_MAX_PROGRAM_NATIVE_PARAMETERS_ARB, "GL_MAX_PROGRAM_NATIVE_PARAMETERS_ARB" },
      { GL_MAX_PROGRAM_ATTRIBS_ARB, "GL_MAX_PROGRAM_ATTRIBS_ARB" },
      { GL_MAX_PROGRAM_NATIVE_ATTRIBS_ARB, "GL_MAX_PROGRAM_NATIVE_ATTRIBS_ARB" },
      { GL_MAX_PROGRAM_ADDRESS_REGISTERS_ARB, "GL_MAX_PROGRAM_ADDRESS_REGISTERS_ARB" },
      { GL_MAX_PROGRAM_NATIVE_ADDRESS_REGISTERS_ARB, "GL_MAX_PROGRAM_NATIVE_ADDRESS_REGISTERS_ARB" },
      { GL_MAX_PROGRAM_LOCAL_PARAMETERS_ARB, "GL_MAX_PROGRAM_LOCAL_PARAMETERS_ARB" },
      { GL_MAX_PROGRAM_ENV_PARAMETERS_ARB, "GL_MAX_PROGRAM_ENV_PARAMETERS_ARB" },
      { GL_MAX_PROGRAM_ALU_INSTRUCTIONS_ARB, "GL_MAX_PROGRAM_ALU_INSTRUCTIONS_ARB" },
      { GL_MAX_PROGRAM_TEX_INSTRUCTIONS_ARB, "GL_MAX_PROGRAM_TEX_INSTRUCTIONS_ARB" },
      { GL_MAX_PROGRAM_TEX_INDIRECTIONS_ARB, "GL_MAX_PROGRAM_TEX_INDIRECTIONS_ARB" },
      { GL_MAX_PROGRAM_NATIVE_ALU_INSTRUCTIONS_ARB, "GL_MAX_PROGRAM_NATIVE_ALU_INSTRUCTIONS_ARB" },
      { GL_MAX_PROGRAM_NATIVE_TEX_INSTRUCTIONS_ARB, "GL_MAX_PROGRAM_NATIVE_TEX_INSTRUCTIONS_ARB" },
      { GL_MAX_PROGRAM_NATIVE_TEX_INDIRECTIONS_ARB, "GL_MAX_PROGRAM_NATIVE_TEX_INDIRECTIONS_ARB" },
      { (GLenum) 0, NULL }
   };
   PFNGLGETPROGRAMIVARBPROC GetProgramivARB_func = (PFNGLGETPROGRAMIVARBPROC)
      glXGetProcAddressARB((GLubyte *) "glGetProgramivARB");
   GLint max[1];
   int i;

   if (target == GL_VERTEX_PROGRAM_ARB) {
      printf("    GL_VERTEX_PROGRAM_ARB:\n");
   }
   else if (target == GL_FRAGMENT_PROGRAM_ARB) {
      printf("    GL_FRAGMENT_PROGRAM_ARB:\n");
   }
   else {
      return; /* something's wrong */
   }

   for (i = 0; limits[i].token; i++) {
      GetProgramivARB_func(target, limits[i].token, max);
      if (glGetError() == GL_NO_ERROR) {
         printf("        %s = %d\n", limits[i].name, max[0]);
      }
   }
#endif /* GL_ARB_vertex_program / GL_ARB_fragment_program */
}


/**
 * Print interesting limits for vertex/fragment shaders.
 */
static void
print_shader_limits(GLenum target)
{
   struct token_name {
      GLenum token;
      const char *name;
   };
#if defined(GL_ARB_vertex_shader)
   static const struct token_name vertex_limits[] = {
      { GL_MAX_VERTEX_UNIFORM_COMPONENTS_ARB, "GL_MAX_VERTEX_UNIFORM_COMPONENTS_ARB" },
      { GL_MAX_VARYING_FLOATS_ARB, "GL_MAX_VARYING_FLOATS_ARB" },
      { GL_MAX_VERTEX_ATTRIBS_ARB, "GL_MAX_VERTEX_ATTRIBS_ARB" },
      { GL_MAX_TEXTURE_IMAGE_UNITS_ARB, "GL_MAX_TEXTURE_IMAGE_UNITS_ARB" },
      { GL_MAX_VERTEX_TEXTURE_IMAGE_UNITS_ARB, "GL_MAX_VERTEX_TEXTURE_IMAGE_UNITS_ARB" },
      { GL_MAX_COMBINED_TEXTURE_IMAGE_UNITS_ARB, "GL_MAX_COMBINED_TEXTURE_IMAGE_UNITS_ARB" },
      { GL_MAX_TEXTURE_COORDS_ARB, "GL_MAX_TEXTURE_COORDS_ARB" },
      { (GLenum) 0, NULL }
   };
#endif
#if defined(GL_ARB_fragment_shader)
   static const struct token_name fragment_limits[] = {
      { GL_MAX_FRAGMENT_UNIFORM_COMPONENTS_ARB, "GL_MAX_FRAGMENT_UNIFORM_COMPONENTS_ARB" },
      { GL_MAX_TEXTURE_COORDS_ARB, "GL_MAX_TEXTURE_COORDS_ARB" },
      { GL_MAX_TEXTURE_IMAGE_UNITS_ARB, "GL_MAX_TEXTURE_IMAGE_UNITS_ARB" },
      { (GLenum) 0, NULL }
   };
#endif
   GLint max[1];
   int i;

#if defined(GL_ARB_vertex_shader)
   if (target == GL_VERTEX_SHADER_ARB) {
      printf("    GL_VERTEX_SHADER_ARB:\n");
      for (i = 0; vertex_limits[i].token; i++) {
         glGetIntegerv(vertex_limits[i].token, max);
         if (glGetError() == GL_NO_ERROR) {
            printf("        %s = %d\n", vertex_limits[i].name, max[0]);
         }
      }
   }
#endif
#if defined(GL_ARB_fragment_shader)
   if (target == GL_FRAGMENT_SHADER_ARB) {
      printf("    GL_FRAGMENT_SHADER_ARB:\n");
      for (i = 0; fragment_limits[i].token; i++) {
         glGetIntegerv(fragment_limits[i].token, max);
         if (glGetError() == GL_NO_ERROR) {
            printf("        %s = %d\n", fragment_limits[i].name, max[0]);
         }
      }
   }
#endif
}


/**
 * Print interesting OpenGL implementation limits.
 */
static void
print_limits(const char *extensions)
{
   struct token_name {
      GLuint count;
      GLenum token;
      const char *name;
   };
   static const struct token_name limits[] = {
      { 1, GL_MAX_ATTRIB_STACK_DEPTH, "GL_MAX_ATTRIB_STACK_DEPTH" },
      { 1, GL_MAX_CLIENT_ATTRIB_STACK_DEPTH, "GL_MAX_CLIENT_ATTRIB_STACK_DEPTH" },
      { 1, GL_MAX_CLIP_PLANES, "GL_MAX_CLIP_PLANES" },
      { 1, GL_MAX_COLOR_MATRIX_STACK_DEPTH, "GL_MAX_COLOR_MATRIX_STACK_DEPTH" },
      { 1, GL_MAX_ELEMENTS_VERTICES, "GL_MAX_ELEMENTS_VERTICES" },
      { 1, GL_MAX_ELEMENTS_INDICES, "GL_MAX_ELEMENTS_INDICES" },
      { 1, GL_MAX_EVAL_ORDER, "GL_MAX_EVAL_ORDER" },
      { 1, GL_MAX_LIGHTS, "GL_MAX_LIGHTS" },
      { 1, GL_MAX_LIST_NESTING, "GL_MAX_LIST_NESTING" },
      { 1, GL_MAX_MODELVIEW_STACK_DEPTH, "GL_MAX_MODELVIEW_STACK_DEPTH" },
      { 1, GL_MAX_NAME_STACK_DEPTH, "GL_MAX_NAME_STACK_DEPTH" },
      { 1, GL_MAX_PIXEL_MAP_TABLE, "GL_MAX_PIXEL_MAP_TABLE" },
      { 1, GL_MAX_PROJECTION_STACK_DEPTH, "GL_MAX_PROJECTION_STACK_DEPTH" },
      { 1, GL_MAX_TEXTURE_STACK_DEPTH, "GL_MAX_TEXTURE_STACK_DEPTH" },
      { 1, GL_MAX_TEXTURE_SIZE, "GL_MAX_TEXTURE_SIZE" },
      { 1, GL_MAX_3D_TEXTURE_SIZE, "GL_MAX_3D_TEXTURE_SIZE" },
      { 2, GL_MAX_VIEWPORT_DIMS, "GL_MAX_VIEWPORT_DIMS" },
      { 2, GL_ALIASED_LINE_WIDTH_RANGE, "GL_ALIASED_LINE_WIDTH_RANGE" },
      { 2, GL_SMOOTH_LINE_WIDTH_RANGE, "GL_SMOOTH_LINE_WIDTH_RANGE" },
      { 2, GL_ALIASED_POINT_SIZE_RANGE, "GL_ALIASED_POINT_SIZE_RANGE" },
      { 2, GL_SMOOTH_POINT_SIZE_RANGE, "GL_SMOOTH_POINT_SIZE_RANGE" },
#if defined(GL_ARB_texture_cube_map)
      { 1, GL_MAX_CUBE_MAP_TEXTURE_SIZE_ARB, "GL_MAX_CUBE_MAP_TEXTURE_SIZE_ARB" },
#endif
#if defined(GLX_NV_texture_rectangle)
      { 1, GL_MAX_RECTANGLE_TEXTURE_SIZE_NV, "GL_MAX_RECTANGLE_TEXTURE_SIZE_NV" },
#endif
#if defined(GL_ARB_texture_compression)
      { 1, GL_NUM_COMPRESSED_TEXTURE_FORMATS_ARB, "GL_NUM_COMPRESSED_TEXTURE_FORMATS_ARB" },
#endif
#if defined(GL_ARB_multitexture)
      { 1, GL_MAX_TEXTURE_UNITS_ARB, "GL_MAX_TEXTURE_UNITS_ARB" },
#endif
#if defined(GL_EXT_texture_lod_bias)
      { 1, GL_MAX_TEXTURE_LOD_BIAS_EXT, "GL_MAX_TEXTURE_LOD_BIAS_EXT" },
#endif
#if defined(GL_EXT_texture_filter_anisotropic)
      { 1, GL_MAX_TEXTURE_MAX_ANISOTROPY_EXT, "GL_MAX_TEXTURE_MAX_ANISOTROPY_EXT" },
#endif
#if defined(GL_ARB_draw_buffers)
      { 1, GL_MAX_DRAW_BUFFERS_ARB, "GL_MAX_DRAW_BUFFERS_ARB" },
#endif
      { 0, (GLenum) 0, NULL }
   };
   GLint i, max[2];

   printf("OpenGL limits:\n");
   for (i = 0; limits[i].count; i++) {
      glGetIntegerv(limits[i].token, max);
      if (glGetError() == GL_NO_ERROR) {
         if (limits[i].count == 1)
            printf("    %s = %d\n", limits[i].name, max[0]);
         else /* XXX fix if we ever query something with more than 2 values */
            printf("    %s = %d, %d\n", limits[i].name, max[0], max[1]);
      }
   }

   /* these don't fit into the above mechanism, unfortunately */
   glGetConvolutionParameteriv(GL_CONVOLUTION_2D, GL_MAX_CONVOLUTION_WIDTH, max);
   glGetConvolutionParameteriv(GL_CONVOLUTION_2D, GL_MAX_CONVOLUTION_HEIGHT, max+1);
   if (glGetError() == GL_NONE) {
      printf("    GL_MAX_CONVOLUTION_WIDTH/HEIGHT = %d, %d\n", max[0], max[1]);
   }

#if defined(GL_ARB_vertex_program)
   if (strstr(extensions, "GL_ARB_vertex_program")) {
      print_program_limits(GL_VERTEX_PROGRAM_ARB);
   }
#endif
#if defined(GL_ARB_fragment_program)
   if (strstr(extensions, "GL_ARB_fragment_program")) {
      print_program_limits(GL_FRAGMENT_PROGRAM_ARB);
   }
#endif
#if defined(GL_ARB_vertex_shader)
   if (strstr(extensions, "GL_ARB_vertex_shader")) {
      print_shader_limits(GL_VERTEX_SHADER_ARB);
   }
#endif
#if defined(GL_ARB_fragment_shader)
   if (strstr(extensions, "GL_ARB_fragment_shader")) {
      print_shader_limits(GL_FRAGMENT_SHADER_ARB);
   }
#endif
}


static void
print_screen_info(Display *dpy, int scrnum, Bool allowDirect, GLboolean limits)
{
   Window win;
   int attribSingle[] = {
      GLX_RGBA,
      GLX_RED_SIZE, 1,
      GLX_GREEN_SIZE, 1,
      GLX_BLUE_SIZE, 1,
      None };
   int attribDouble[] = {
      GLX_RGBA,
      GLX_RED_SIZE, 1,
      GLX_GREEN_SIZE, 1,
      GLX_BLUE_SIZE, 1,
      GLX_DOUBLEBUFFER,
      None };

   XSetWindowAttributes attr;
   unsigned long mask;
   Window root;
   GLXContext ctx = NULL;
   XVisualInfo *visinfo;
   int width = 100, height = 100;

   root = RootWindow(dpy, scrnum);

   /*
    * Find a basic GLX visual.  We'll then create a rendering context and
    * query various info strings.
    */
   visinfo = glXChooseVisual(dpy, scrnum, attribSingle);
   if (!visinfo)
      visinfo = glXChooseVisual(dpy, scrnum, attribDouble);

   if (visinfo)
      ctx = glXCreateContext( dpy, visinfo, NULL, allowDirect );

#ifdef GLX_VERSION_1_3
   /* Try glXChooseFBConfig() if glXChooseVisual didn't work.
    * XXX when would that happen?
    */
   if (!visinfo) {
      int fbAttribSingle[] = {
	 GLX_RENDER_TYPE,   GLX_RGBA_BIT,
	 GLX_RED_SIZE,      1,
	 GLX_GREEN_SIZE,    1,
	 GLX_BLUE_SIZE,     1,
	 GLX_DOUBLEBUFFER,  GL_FALSE,
	 None };
      int fbAttribDouble[] = {
	 GLX_RENDER_TYPE,   GLX_RGBA_BIT,
	 GLX_RED_SIZE,      1,
	 GLX_GREEN_SIZE,    1,
	 GLX_BLUE_SIZE,     1,
	 GLX_DOUBLEBUFFER,  GL_TRUE,
	 None };
      GLXFBConfig *configs = NULL;
      int nConfigs;

<<<<<<< HEAD
      if (!visinfo)
=======
      configs = glXChooseFBConfig(dpy, scrnum, fbAttribSingle, &nConfigs);
      if (!configs)
>>>>>>> 9dbd47fc
	 configs = glXChooseFBConfig(dpy, scrnum, fbAttribDouble, &nConfigs);

      if (configs) {
	 visinfo = glXGetVisualFromFBConfig(dpy, configs[0]);
	 ctx = glXCreateNewContext(dpy, configs[0], GLX_RGBA_TYPE, NULL, allowDirect);
	 XFree(configs);
      }
   }
#endif

   if (!visinfo) {
      fprintf(stderr, "Error: couldn't find RGB GLX visual or fbconfig\n");
      return;
   }

   if (!ctx) {
      fprintf(stderr, "Error: glXCreateContext failed\n");
      XFree(visinfo);
      return;
   }

   attr.background_pixel = 0;
   attr.border_pixel = 0;
   attr.colormap = XCreateColormap(dpy, root, visinfo->visual, AllocNone);
   attr.event_mask = StructureNotifyMask | ExposureMask;
   mask = CWBackPixel | CWBorderPixel | CWColormap | CWEventMask;
   win = XCreateWindow(dpy, root, 0, 0, width, height,
		       0, visinfo->depth, InputOutput,
		       visinfo->visual, mask, &attr);

   if (glXMakeCurrent(dpy, win, ctx)) {
      const char *serverVendor = glXQueryServerString(dpy, scrnum, GLX_VENDOR);
      const char *serverVersion = glXQueryServerString(dpy, scrnum, GLX_VERSION);
      const char *serverExtensions = glXQueryServerString(dpy, scrnum, GLX_EXTENSIONS);
      const char *clientVendor = glXGetClientString(dpy, GLX_VENDOR);
      const char *clientVersion = glXGetClientString(dpy, GLX_VERSION);
      const char *clientExtensions = glXGetClientString(dpy, GLX_EXTENSIONS);
      const char *glxExtensions = glXQueryExtensionsString(dpy, scrnum);
      const char *glVendor = (const char *) glGetString(GL_VENDOR);
      const char *glRenderer = (const char *) glGetString(GL_RENDERER);
      const char *glVersion = (const char *) glGetString(GL_VERSION);
      const char *glExtensions = (const char *) glGetString(GL_EXTENSIONS);
      int glxVersionMajor;
      int glxVersionMinor;
      char *displayName = NULL;
      char *colon = NULL, *period = NULL;
      
      if (! glXQueryVersion( dpy, & glxVersionMajor, & glxVersionMinor )) {
         fprintf(stderr, "Error: glXQueryVersion failed\n");
         exit(1);
      }

      /* Strip the screen number from the display name, if present. */
      if (!(displayName = (char *) malloc(strlen(DisplayString(dpy)) + 1))) {
         fprintf(stderr, "Error: malloc() failed\n");
         exit(1);
      }
      strcpy(displayName, DisplayString(dpy));
      colon = strrchr(displayName, ':');
      if (colon) {
         period = strchr(colon, '.');
         if (period)
            *period = '\0';
      }
      printf("display: %s  screen: %d\n", displayName, scrnum);
      free(displayName);
      printf("direct rendering: ");
      if (glXIsDirect(dpy, ctx)) {
         printf("Yes\n");
      } else {
         if (!allowDirect) {
            printf("No (-i specified)\n");
         } else if (getenv("LIBGL_ALWAYS_INDIRECT")) {
            printf("No (LIBGL_ALWAYS_INDIRECT set)\n");
         } else {
            printf("No (If you want to find out why, try setting "
                   "LIBGL_DEBUG=verbose)\n");
         }
      }
      printf("server glx vendor string: %s\n", serverVendor);
      printf("server glx version string: %s\n", serverVersion);
      printf("server glx extensions:\n");
      print_extension_list(serverExtensions);
      printf("client glx vendor string: %s\n", clientVendor);
      printf("client glx version string: %s\n", clientVersion);
      printf("client glx extensions:\n");
      print_extension_list(clientExtensions);
      printf("GLX version: %u.%u\n", glxVersionMajor, glxVersionMinor);
      printf("GLX extensions:\n");
      print_extension_list(glxExtensions);
      printf("OpenGL vendor string: %s\n", glVendor);
      printf("OpenGL renderer string: %s\n", glRenderer);
      printf("OpenGL version string: %s\n", glVersion);
#ifdef GL_VERSION_2_0
      if (glVersion[0] >= '2' && glVersion[1] == '.') {
         char *v = (char *) glGetString(GL_SHADING_LANGUAGE_VERSION);
         printf("OpenGL shading language version string: %s\n", v);
      }
#endif

      printf("OpenGL extensions:\n");
      print_extension_list(glExtensions);
      if (limits)
         print_limits(glExtensions);
   }
   else {
      fprintf(stderr, "Error: glXMakeCurrent failed\n");
   }

   glXDestroyContext(dpy, ctx);
   XFree(visinfo);
   XDestroyWindow(dpy, win);
}


static const char *
visual_class_name(int cls)
{
   switch (cls) {
      case StaticColor:
         return "StaticColor";
      case PseudoColor:
         return "PseudoColor";
      case StaticGray:
         return "StaticGray";
      case GrayScale:
         return "GrayScale";
      case TrueColor:
         return "TrueColor";
      case DirectColor:
         return "DirectColor";
      default:
         return "";
   }
}


static const char *
visual_class_abbrev(int cls)
{
   switch (cls) {
      case StaticColor:
         return "sc";
      case PseudoColor:
         return "pc";
      case StaticGray:
         return "sg";
      case GrayScale:
         return "gs";
      case TrueColor:
         return "tc";
      case DirectColor:
         return "dc";
      default:
         return "";
   }
}

static const char *
visual_render_type_name(int type)
{
   switch (type) {
      case GLX_RGBA_BIT:
         return "rgba";
      case GLX_COLOR_INDEX_BIT:
         return "ci";
      case GLX_RGBA_BIT | GLX_COLOR_INDEX_BIT:
         return "rgba|ci";
      default:
         return "";
      }
}

static GLboolean
get_visual_attribs(Display *dpy, XVisualInfo *vInfo,
                   struct visual_attribs *attribs)
{
   const char *ext = glXQueryExtensionsString(dpy, vInfo->screen);
   int rgba;

   memset(attribs, 0, sizeof(struct visual_attribs));

   attribs->id = vInfo->visualid;
#if defined(__cplusplus) || defined(c_plusplus)
   attribs->klass = vInfo->c_class;
#else
   attribs->klass = vInfo->class;
#endif
   attribs->depth = vInfo->depth;
   attribs->redMask = vInfo->red_mask;
   attribs->greenMask = vInfo->green_mask;
   attribs->blueMask = vInfo->blue_mask;
   attribs->colormapSize = vInfo->colormap_size;
   attribs->bitsPerRGB = vInfo->bits_per_rgb;

   if (glXGetConfig(dpy, vInfo, GLX_USE_GL, &attribs->supportsGL) != 0 ||
       !attribs->supportsGL)
      return GL_FALSE;
   glXGetConfig(dpy, vInfo, GLX_BUFFER_SIZE, &attribs->bufferSize);
   glXGetConfig(dpy, vInfo, GLX_LEVEL, &attribs->level);
   glXGetConfig(dpy, vInfo, GLX_RGBA, &rgba);
   if (rgba)
      attribs->render_type = GLX_RGBA_BIT;
   else
      attribs->render_type = GLX_COLOR_INDEX_BIT;
   
   glXGetConfig(dpy, vInfo, GLX_DOUBLEBUFFER, &attribs->doubleBuffer);
   glXGetConfig(dpy, vInfo, GLX_STEREO, &attribs->stereo);
   glXGetConfig(dpy, vInfo, GLX_AUX_BUFFERS, &attribs->auxBuffers);
   glXGetConfig(dpy, vInfo, GLX_RED_SIZE, &attribs->redSize);
   glXGetConfig(dpy, vInfo, GLX_GREEN_SIZE, &attribs->greenSize);
   glXGetConfig(dpy, vInfo, GLX_BLUE_SIZE, &attribs->blueSize);
   glXGetConfig(dpy, vInfo, GLX_ALPHA_SIZE, &attribs->alphaSize);
   glXGetConfig(dpy, vInfo, GLX_DEPTH_SIZE, &attribs->depthSize);
   glXGetConfig(dpy, vInfo, GLX_STENCIL_SIZE, &attribs->stencilSize);
   glXGetConfig(dpy, vInfo, GLX_ACCUM_RED_SIZE, &attribs->accumRedSize);
   glXGetConfig(dpy, vInfo, GLX_ACCUM_GREEN_SIZE, &attribs->accumGreenSize);
   glXGetConfig(dpy, vInfo, GLX_ACCUM_BLUE_SIZE, &attribs->accumBlueSize);
   glXGetConfig(dpy, vInfo, GLX_ACCUM_ALPHA_SIZE, &attribs->accumAlphaSize);

   /* get transparent pixel stuff */
   glXGetConfig(dpy, vInfo,GLX_TRANSPARENT_TYPE, &attribs->transparentType);
   if (attribs->transparentType == GLX_TRANSPARENT_RGB) {
     glXGetConfig(dpy, vInfo, GLX_TRANSPARENT_RED_VALUE, &attribs->transparentRedValue);
     glXGetConfig(dpy, vInfo, GLX_TRANSPARENT_GREEN_VALUE, &attribs->transparentGreenValue);
     glXGetConfig(dpy, vInfo, GLX_TRANSPARENT_BLUE_VALUE, &attribs->transparentBlueValue);
     glXGetConfig(dpy, vInfo, GLX_TRANSPARENT_ALPHA_VALUE, &attribs->transparentAlphaValue);
   }
   else if (attribs->transparentType == GLX_TRANSPARENT_INDEX) {
     glXGetConfig(dpy, vInfo, GLX_TRANSPARENT_INDEX_VALUE, &attribs->transparentIndexValue);
   }

   /* multisample attribs */
#ifdef GLX_ARB_multisample
   if (ext && strstr(ext, "GLX_ARB_multisample")) {
      glXGetConfig(dpy, vInfo, GLX_SAMPLE_BUFFERS_ARB, &attribs->numMultisample);
      glXGetConfig(dpy, vInfo, GLX_SAMPLES_ARB, &attribs->numSamples);
   }
#endif
   else {
      attribs->numSamples = 0;
      attribs->numMultisample = 0;
   }

#if defined(GLX_EXT_visual_rating)
   if (ext && strstr(ext, "GLX_EXT_visual_rating")) {
      glXGetConfig(dpy, vInfo, GLX_VISUAL_CAVEAT_EXT, &attribs->visualCaveat);
   }
   else {
      attribs->visualCaveat = GLX_NONE_EXT;
   }
#else
   attribs->visualCaveat = 0;
#endif

   return GL_TRUE;
}

#ifdef GLX_VERSION_1_3

static int
glx_token_to_visual_class(int visual_type)
{
   switch (visual_type) {
   case GLX_TRUE_COLOR:
      return TrueColor;
   case GLX_DIRECT_COLOR:
      return DirectColor;
   case GLX_PSEUDO_COLOR:
      return PseudoColor;
   case GLX_STATIC_COLOR:
      return StaticColor;
   case GLX_GRAY_SCALE:
      return GrayScale;
   case GLX_STATIC_GRAY:
      return StaticGray;
   case GLX_NONE:
   default:
      return None;
   }
}

static GLboolean
get_fbconfig_attribs(Display *dpy, GLXFBConfig fbconfig,
		     struct visual_attribs *attribs)
{
   int visual_type;

   memset(attribs, 0, sizeof(struct visual_attribs));

   glXGetFBConfigAttrib(dpy, fbconfig, GLX_FBCONFIG_ID, &attribs->id);

#if 0
   attribs->depth = vInfo->depth;
   attribs->redMask = vInfo->red_mask;
   attribs->greenMask = vInfo->green_mask;
   attribs->blueMask = vInfo->blue_mask;
   attribs->colormapSize = vInfo->colormap_size;
   attribs->bitsPerRGB = vInfo->bits_per_rgb;
#endif

   glXGetFBConfigAttrib(dpy, fbconfig, GLX_X_VISUAL_TYPE, &visual_type);
   attribs->klass = glx_token_to_visual_class(visual_type);

   glXGetFBConfigAttrib(dpy, fbconfig, GLX_BUFFER_SIZE, &attribs->bufferSize);
   glXGetFBConfigAttrib(dpy, fbconfig, GLX_LEVEL, &attribs->level);
   glXGetFBConfigAttrib(dpy, fbconfig, GLX_RENDER_TYPE, &attribs->render_type);
   glXGetFBConfigAttrib(dpy, fbconfig, GLX_DOUBLEBUFFER, &attribs->doubleBuffer);
   glXGetFBConfigAttrib(dpy, fbconfig, GLX_STEREO, &attribs->stereo);
   glXGetFBConfigAttrib(dpy, fbconfig, GLX_AUX_BUFFERS, &attribs->auxBuffers);

   glXGetFBConfigAttrib(dpy, fbconfig, GLX_RED_SIZE, &attribs->redSize);
   glXGetFBConfigAttrib(dpy, fbconfig, GLX_GREEN_SIZE, &attribs->greenSize);
   glXGetFBConfigAttrib(dpy, fbconfig, GLX_BLUE_SIZE, &attribs->blueSize);
   glXGetFBConfigAttrib(dpy, fbconfig, GLX_ALPHA_SIZE, &attribs->alphaSize);
   glXGetFBConfigAttrib(dpy, fbconfig, GLX_DEPTH_SIZE, &attribs->depthSize);
   glXGetFBConfigAttrib(dpy, fbconfig, GLX_STENCIL_SIZE, &attribs->stencilSize);

   glXGetFBConfigAttrib(dpy, fbconfig, GLX_ACCUM_RED_SIZE, &attribs->accumRedSize);
   glXGetFBConfigAttrib(dpy, fbconfig, GLX_ACCUM_GREEN_SIZE, &attribs->accumGreenSize);
   glXGetFBConfigAttrib(dpy, fbconfig, GLX_ACCUM_BLUE_SIZE, &attribs->accumBlueSize);
   glXGetFBConfigAttrib(dpy, fbconfig, GLX_ACCUM_ALPHA_SIZE, &attribs->accumAlphaSize);

   /* get transparent pixel stuff */
   glXGetFBConfigAttrib(dpy, fbconfig,GLX_TRANSPARENT_TYPE, &attribs->transparentType);
   if (attribs->transparentType == GLX_TRANSPARENT_RGB) {
     glXGetFBConfigAttrib(dpy, fbconfig, GLX_TRANSPARENT_RED_VALUE, &attribs->transparentRedValue);
     glXGetFBConfigAttrib(dpy, fbconfig, GLX_TRANSPARENT_GREEN_VALUE, &attribs->transparentGreenValue);
     glXGetFBConfigAttrib(dpy, fbconfig, GLX_TRANSPARENT_BLUE_VALUE, &attribs->transparentBlueValue);
     glXGetFBConfigAttrib(dpy, fbconfig, GLX_TRANSPARENT_ALPHA_VALUE, &attribs->transparentAlphaValue);
   }
   else if (attribs->transparentType == GLX_TRANSPARENT_INDEX) {
     glXGetFBConfigAttrib(dpy, fbconfig, GLX_TRANSPARENT_INDEX_VALUE, &attribs->transparentIndexValue);
   }

   glXGetFBConfigAttrib(dpy, fbconfig, GLX_SAMPLE_BUFFERS, &attribs->numMultisample);
   glXGetFBConfigAttrib(dpy, fbconfig, GLX_SAMPLES, &attribs->numSamples);
   glXGetFBConfigAttrib(dpy, fbconfig, GLX_CONFIG_CAVEAT, &attribs->visualCaveat);

   return GL_TRUE;
}

#endif



static void
print_visual_attribs_verbose(const struct visual_attribs *attribs)
{
   printf("Visual ID: %x  depth=%d  class=%s\n",
          attribs->id, attribs->depth, visual_class_name(attribs->klass));
   printf("    bufferSize=%d level=%d renderType=%s doubleBuffer=%d stereo=%d\n",
          attribs->bufferSize, attribs->level,
	  visual_render_type_name(attribs->render_type),
          attribs->doubleBuffer, attribs->stereo);
   printf("    rgba: redSize=%d greenSize=%d blueSize=%d alphaSize=%d\n",
          attribs->redSize, attribs->greenSize,
          attribs->blueSize, attribs->alphaSize);
   printf("    auxBuffers=%d depthSize=%d stencilSize=%d\n",
          attribs->auxBuffers, attribs->depthSize, attribs->stencilSize);
   printf("    accum: redSize=%d greenSize=%d blueSize=%d alphaSize=%d\n",
          attribs->accumRedSize, attribs->accumGreenSize,
          attribs->accumBlueSize, attribs->accumAlphaSize);
   printf("    multiSample=%d  multiSampleBuffers=%d\n",
          attribs->numSamples, attribs->numMultisample);
#ifdef GLX_EXT_visual_rating
   if (attribs->visualCaveat == GLX_NONE_EXT || attribs->visualCaveat == 0)
      printf("    visualCaveat=None\n");
   else if (attribs->visualCaveat == GLX_SLOW_VISUAL_EXT)
      printf("    visualCaveat=Slow\n");
   else if (attribs->visualCaveat == GLX_NON_CONFORMANT_VISUAL_EXT)
      printf("    visualCaveat=Nonconformant\n");
#endif
   if (attribs->transparentType == GLX_NONE) {
     printf("    Opaque.\n");
   }
   else if (attribs->transparentType == GLX_TRANSPARENT_RGB) {
     printf("    Transparent RGB: Red=%d Green=%d Blue=%d Alpha=%d\n",attribs->transparentRedValue,attribs->transparentGreenValue,attribs->transparentBlueValue,attribs->transparentAlphaValue);
   }
   else if (attribs->transparentType == GLX_TRANSPARENT_INDEX) {
     printf("    Transparent index=%d\n",attribs->transparentIndexValue);
   }
}


static void
print_visual_attribs_short_header(void)
{
 printf("   visual  x  bf lv rg d st colorbuffer ax dp st accumbuffer  ms  cav\n");
 printf(" id dep cl sp sz l  ci b ro  r  g  b  a bf th cl  r  g  b  a ns b eat\n");
 printf("----------------------------------------------------------------------\n");
}


static void
print_visual_attribs_short(const struct visual_attribs *attribs)
{
   char *caveat = NULL;
#ifdef GLX_EXT_visual_rating
   if (attribs->visualCaveat == GLX_NONE_EXT || attribs->visualCaveat == 0)
      caveat = "None";
   else if (attribs->visualCaveat == GLX_SLOW_VISUAL_EXT)
      caveat = "Slow";
   else if (attribs->visualCaveat == GLX_NON_CONFORMANT_VISUAL_EXT)
      caveat = "Ncon";
   else
      caveat = "None";
#else
   caveat = "None";
#endif 

   printf("0x%02x %2d %2s %2d %2d %2d %c%c %c  %c %2d %2d %2d %2d %2d %2d %2d",
          attribs->id,
          attribs->depth,
          visual_class_abbrev(attribs->klass),
          attribs->transparentType != GLX_NONE,
          attribs->bufferSize,
          attribs->level,
          (attribs->render_type & GLX_RGBA_BIT) ? 'r' : ' ',
          (attribs->render_type & GLX_COLOR_INDEX_BIT) ? 'c' : ' ',
          attribs->doubleBuffer ? 'y' : '.',
          attribs->stereo ? 'y' : '.',
          attribs->redSize, attribs->greenSize,
          attribs->blueSize, attribs->alphaSize,
          attribs->auxBuffers,
          attribs->depthSize,
          attribs->stencilSize
          );

   printf(" %2d %2d %2d %2d %2d %1d %s\n",
          attribs->accumRedSize, attribs->accumGreenSize,
          attribs->accumBlueSize, attribs->accumAlphaSize,
          attribs->numSamples, attribs->numMultisample,
          caveat
          );
}


static void
print_visual_attribs_long_header(void)
{
 printf("Vis  Vis   Visual Trans  buff lev render DB ste  r   g   b   a  aux dep ste  accum buffers  MS   MS\n");
 printf(" ID Depth   Type  parent size el   type     reo sz  sz  sz  sz  buf th  ncl  r   g   b   a  num bufs\n");
 printf("----------------------------------------------------------------------------------------------------\n");
}


static void
print_visual_attribs_long(const struct visual_attribs *attribs)
{
   printf("0x%2x %2d %-11s %2d     %2d %2d  %4s %3d %3d %3d %3d %3d %3d",
          attribs->id,
          attribs->depth,
          visual_class_name(attribs->klass),
          attribs->transparentType != GLX_NONE,
          attribs->bufferSize,
          attribs->level,
          visual_render_type_name(attribs->render_type),
          attribs->doubleBuffer,
          attribs->stereo,
          attribs->redSize, attribs->greenSize,
          attribs->blueSize, attribs->alphaSize
          );

   printf(" %3d %4d %2d %3d %3d %3d %3d  %2d  %2d\n",
          attribs->auxBuffers,
          attribs->depthSize,
          attribs->stencilSize,
          attribs->accumRedSize, attribs->accumGreenSize,
          attribs->accumBlueSize, attribs->accumAlphaSize,
          attribs->numSamples, attribs->numMultisample
          );
}


static void
print_visual_info(Display *dpy, int scrnum, InfoMode mode)
{
   XVisualInfo theTemplate;
   XVisualInfo *visuals;
   int numVisuals, numGlxVisuals;
   long mask;
   int i;
   struct visual_attribs attribs;

   /* get list of all visuals on this screen */
   theTemplate.screen = scrnum;
   mask = VisualScreenMask;
   visuals = XGetVisualInfo(dpy, mask, &theTemplate, &numVisuals);

   numGlxVisuals = 0;
   for (i = 0; i < numVisuals; i++) {
      if (get_visual_attribs(dpy, &visuals[i], &attribs))
	 numGlxVisuals++;
   }

   if (numGlxVisuals == 0)
      return;

   printf("%d GLX Visuals\n", numGlxVisuals);

   if (mode == Normal)
      print_visual_attribs_short_header();
   else if (mode == Wide)
      print_visual_attribs_long_header();

   for (i = 0; i < numVisuals; i++) {
      if (!get_visual_attribs(dpy, &visuals[i], &attribs))
	 continue;

      if (mode == Verbose)
	 print_visual_attribs_verbose(&attribs);
      else if (mode == Normal)
         print_visual_attribs_short(&attribs);
      else if (mode == Wide) 
         print_visual_attribs_long(&attribs);
   }
   printf("\n");

   XFree(visuals);
}

#ifdef GLX_VERSION_1_3

static void
print_fbconfig_info(Display *dpy, int scrnum, InfoMode mode)
{
   int numFBConfigs;
   struct visual_attribs attribs;
   GLXFBConfig *fbconfigs;
   int i;

   /* get list of all fbconfigs on this screen */
   fbconfigs = glXGetFBConfigs(dpy, scrnum, &numFBConfigs);

   if (numFBConfigs == 0) {
      XFree(fbconfigs);
      return;
   }

   printf("%d GLXFBConfigs:\n", numFBConfigs);
   if (mode == Normal)
      print_visual_attribs_short_header();
   else if (mode == Wide)
      print_visual_attribs_long_header();

   for (i = 0; i < numFBConfigs; i++) {
      get_fbconfig_attribs(dpy, fbconfigs[i], &attribs);

      if (mode == Verbose) 
         print_visual_attribs_verbose(&attribs);
      else if (mode == Normal)
	 print_visual_attribs_short(&attribs);
      else if (mode == Wide)
         print_visual_attribs_long(&attribs);
   }
   printf("\n");

   XFree(fbconfigs);
}

#endif

/*
 * Stand-alone Mesa doesn't really implement the GLX protocol so it
 * doesn't really know the GLX attributes associated with an X visual.
 * The first time a visual is presented to Mesa's pseudo-GLX it
 * attaches ancilliary buffers to it (like depth and stencil).
 * But that usually only works if glXChooseVisual is used.
 * This function calls glXChooseVisual() to sort of "prime the pump"
 * for Mesa's GLX so that the visuals that get reported actually
 * reflect what applications will see.
 * This has no effect when using true GLX.
 */
static void
mesa_hack(Display *dpy, int scrnum)
{
   static int attribs[] = {
      GLX_RGBA,
      GLX_RED_SIZE, 1,
      GLX_GREEN_SIZE, 1,
      GLX_BLUE_SIZE, 1,
      GLX_DEPTH_SIZE, 1,
      GLX_STENCIL_SIZE, 1,
      GLX_ACCUM_RED_SIZE, 1,
      GLX_ACCUM_GREEN_SIZE, 1,
      GLX_ACCUM_BLUE_SIZE, 1,
      GLX_ACCUM_ALPHA_SIZE, 1,
      GLX_DOUBLEBUFFER,
      None
   };
   XVisualInfo *visinfo;

   visinfo = glXChooseVisual(dpy, scrnum, attribs);
   if (visinfo)
      XFree(visinfo);
}


/*
 * Examine all visuals to find the so-called best one.
 * We prefer deepest RGBA buffer with depth, stencil and accum
 * that has no caveats.
 */
static int
find_best_visual(Display *dpy, int scrnum)
{
   XVisualInfo theTemplate;
   XVisualInfo *visuals;
   int numVisuals;
   long mask;
   int i;
   struct visual_attribs bestVis;

   /* get list of all visuals on this screen */
   theTemplate.screen = scrnum;
   mask = VisualScreenMask;
   visuals = XGetVisualInfo(dpy, mask, &theTemplate, &numVisuals);

   /* init bestVis with first visual info */
   get_visual_attribs(dpy, &visuals[0], &bestVis);

   /* try to find a "better" visual */
   for (i = 1; i < numVisuals; i++) {
      struct visual_attribs vis;

      get_visual_attribs(dpy, &visuals[i], &vis);

      /* always skip visuals with caveats */
      if (vis.visualCaveat != GLX_NONE_EXT)
         continue;

      /* see if this vis is better than bestVis */
      if ((!bestVis.supportsGL && vis.supportsGL) ||
          (bestVis.visualCaveat != GLX_NONE_EXT) ||
          (!(bestVis.render_type & GLX_RGBA_BIT) && (vis.render_type & GLX_RGBA_BIT)) ||
          (!bestVis.doubleBuffer && vis.doubleBuffer) ||
          (bestVis.redSize < vis.redSize) ||
          (bestVis.greenSize < vis.greenSize) ||
          (bestVis.blueSize < vis.blueSize) ||
          (bestVis.alphaSize < vis.alphaSize) ||
          (bestVis.depthSize < vis.depthSize) ||
          (bestVis.stencilSize < vis.stencilSize) ||
          (bestVis.accumRedSize < vis.accumRedSize)) {
         /* found a better visual */
         bestVis = vis;
      }
   }

   XFree(visuals);

   return bestVis.id;
}


static void
usage(void)
{
   printf("Usage: glxinfo [-v] [-t] [-h] [-i] [-b] [-display <dname>]\n");
   printf("\t-v: Print visuals info in verbose form.\n");
   printf("\t-t: Print verbose table.\n");
   printf("\t-display <dname>: Print GLX visuals on specified server.\n");
   printf("\t-h: This information.\n");
   printf("\t-i: Force an indirect rendering context.\n");
   printf("\t-b: Find the 'best' visual and print it's number.\n");
   printf("\t-l: Print interesting OpenGL limits.\n");
}


int
main(int argc, char *argv[])
{
   char *displayName = NULL;
   Display *dpy;
   int numScreens, scrnum;
   InfoMode mode = Normal;
   GLboolean findBest = GL_FALSE;
   GLboolean limits = GL_FALSE;
   Bool allowDirect = True;
   int i;

   for (i = 1; i < argc; i++) {
      if (strcmp(argv[i], "-display") == 0 && i + 1 < argc) {
         displayName = argv[i + 1];
         i++;
      }
      else if (strcmp(argv[i], "-t") == 0) {
         mode = Wide;
      }
      else if (strcmp(argv[i], "-v") == 0) {
         mode = Verbose;
      }
      else if (strcmp(argv[i], "-b") == 0) {
         findBest = GL_TRUE;
      }
      else if (strcmp(argv[i], "-i") == 0) {
         allowDirect = False;
      }
      else if (strcmp(argv[i], "-l") == 0) {
         limits = GL_TRUE;
      }
      else if (strcmp(argv[i], "-h") == 0) {
         usage();
         return 0;
      }
      else {
         printf("Unknown option `%s'\n", argv[i]);
         usage();
         return 0;
      }
   }

   dpy = XOpenDisplay(displayName);
   if (!dpy) {
      fprintf(stderr, "Error: unable to open display %s\n", XDisplayName(displayName));
      return -1;
   }

   if (findBest) {
      int b;
      mesa_hack(dpy, 0);
      b = find_best_visual(dpy, 0);
      printf("%d\n", b);
   }
   else {
      numScreens = ScreenCount(dpy);
      print_display_info(dpy);
      for (scrnum = 0; scrnum < numScreens; scrnum++) {
         mesa_hack(dpy, scrnum);
         print_screen_info(dpy, scrnum, allowDirect, limits);
         printf("\n");
         print_visual_info(dpy, scrnum, mode);
#ifdef GLX_VERSION_1_3
         print_fbconfig_info(dpy, scrnum, mode);
#endif
         if (scrnum + 1 < numScreens)
            printf("\n\n");
      }
   }

   XCloseDisplay(dpy);

   return 0;
}<|MERGE_RESOLUTION|>--- conflicted
+++ resolved
@@ -434,12 +434,8 @@
       GLXFBConfig *configs = NULL;
       int nConfigs;
 
-<<<<<<< HEAD
-      if (!visinfo)
-=======
       configs = glXChooseFBConfig(dpy, scrnum, fbAttribSingle, &nConfigs);
       if (!configs)
->>>>>>> 9dbd47fc
 	 configs = glXChooseFBConfig(dpy, scrnum, fbAttribDouble, &nConfigs);
 
       if (configs) {
