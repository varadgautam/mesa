--- conflicted
+++ resolved
@@ -506,30 +506,6 @@
 	 * now.
 	 */
 	if (util_format_get_component_bits(res->format,
-<<<<<<< HEAD
-                                           UTIL_FORMAT_COLORSPACE_ZS,
-                                           0) != 0)
-                return FALSE;
-
-        if (!screen->is_format_supported(screen,
-                                         res->format,
-                                         res->target,
-                                         res->nr_samples,
-                                         bind, 0))
-                return FALSE;
-
-        if (!screen->is_format_supported(screen,
-                                         res->format,
-                                         res->target,
-                                         res->nr_samples,
-                                         PIPE_BIND_SAMPLER_VIEW, 0))
-                return FALSE;
-
-	if (res->format == PIPE_FORMAT_R16_SNORM)
-                return FALSE;
-
-        return TRUE;
-=======
 				UTIL_FORMAT_COLORSPACE_ZS,
 				0) != 0)
 		return FALSE;
@@ -549,7 +525,6 @@
 		return FALSE;
 
 	return TRUE;
->>>>>>> b3d2ec99
 }
 
 struct pipe_transfer* r600_texture_get_transfer(struct pipe_context *ctx,
@@ -574,27 +549,6 @@
 	if (rtex->tiled)
 		use_staging_texture = TRUE;
 
-<<<<<<< HEAD
-	if ((usage & PIPE_TRANSFER_READ) &&
-            u_box_volume(box) > 1024)
-                use_staging_texture = TRUE;
-
-        /* XXX: Use a staging texture for uploads if the underlying BO
-         * is busy.  No interface for checking that currently? so do
-         * it eagerly whenever the transfer doesn't require a readback
-         * and might block.
-         */
-        if ((usage & PIPE_TRANSFER_WRITE) &&
-            !(usage & (PIPE_TRANSFER_READ |
-                       PIPE_TRANSFER_DONTBLOCK |
-                       PIPE_TRANSFER_UNSYNCHRONIZED)))
-                use_staging_texture = TRUE;
-
-        if (!permit_hardware_blit(ctx->screen, texture) ||
-            (texture->flags & R600_RESOURCE_FLAG_TRANSFER) ||
-            (texture->usage == PIPE_USAGE_STREAM))
-                use_staging_texture = FALSE;
-=======
 	if ((usage & PIPE_TRANSFER_READ) && u_box_volume(box) > 1024)
 		use_staging_texture = TRUE;
 
@@ -610,9 +564,9 @@
 		use_staging_texture = TRUE;
 
 	if (!permit_hardware_blit(ctx->screen, texture) ||
-		(texture->flags & R600_RESOURCE_FLAG_TRANSFER))
+		(texture->flags & R600_RESOURCE_FLAG_TRANSFER) ||
+		(texture->usage == PIPE_USAGE_STREAM))
 		use_staging_texture = FALSE;
->>>>>>> b3d2ec99
 
 	trans = CALLOC_STRUCT(r600_transfer);
 	if (trans == NULL)
