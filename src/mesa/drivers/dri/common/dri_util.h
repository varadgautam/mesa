--- conflicted
+++ resolved
@@ -532,11 +532,8 @@
     /* The lock actually in use, old sarea or DRI2 */
     drmLock *lock;
 
-<<<<<<< HEAD
     driOptionCache optionCache;
-=======
    unsigned int api_mask;
->>>>>>> 9fd5fa05
 };
 
 extern void
