--- conflicted
+++ resolved
@@ -321,13 +321,8 @@
    struct brw_stage_prog_data *prog_data;
    struct gl_program *prog;
 
-<<<<<<< HEAD
    const struct brw_vue_map *input_vue_map;
 
-   int *param_size;
-
-=======
->>>>>>> 091b6156
    int *virtual_grf_start;
    int *virtual_grf_end;
    brw::fs_live_variables *live_intervals;
