--- conflicted
+++ resolved
@@ -87,16 +87,15 @@
    }
    nir_validate_shader(nir);
 
-   brw_process_nir(nir, brw->intelScreen->devinfo, shader_prog, stage);
+   brw_process_nir(nir, brw->intelScreen->devinfo, shader_prog, stage, is_scalar);
 
    static GLuint msg_id = 0;
    _mesa_gl_debug(&brw->ctx, &msg_id,
                   MESA_DEBUG_SOURCE_SHADER_COMPILER,
                   MESA_DEBUG_TYPE_OTHER,
                   MESA_DEBUG_SEVERITY_NOTIFICATION,
-                  "%s NIR shader: %d inst\n",
-                  _mesa_shader_stage_to_abbrev(stage),
-                  count_nir_instrs(nir));
+                  "%s NIR shader:\n",
+                  _mesa_shader_stage_to_abbrev(stage));
 
    return nir;
 }
@@ -105,7 +104,7 @@
 brw_process_nir(nir_shader *nir,
                 const struct brw_device_info *devinfo,
                 const struct gl_shader_program *shader_prog,
-                gl_shader_stage stage)
+                gl_shader_stage stage, bool is_scalar)
 {
    bool debug_enabled = INTEL_DEBUG & intel_debug_flag_for_shader_stage(stage);
 
@@ -199,11 +198,7 @@
       nir_print_shader(nir, stderr);
    }
 
-<<<<<<< HEAD
-   nir_convert_from_ssa(nir);
-=======
    nir_convert_from_ssa(nir, is_scalar);
->>>>>>> d3e23f1f
    nir_validate_shader(nir);
 
    if (!is_scalar) {
@@ -226,10 +221,6 @@
               _mesa_shader_stage_to_string(stage));
       nir_print_shader(nir, stderr);
    }
-<<<<<<< HEAD
-=======
-
-   return nir;
 }
 
 enum brw_reg_type
@@ -269,5 +260,4 @@
    default:
       unreachable("bad type");
    }
->>>>>>> d3e23f1f
 }