--- conflicted
+++ resolved
@@ -129,13 +129,10 @@
                              src->Texture.Unit[i].CurrentCubeMap);
       _mesa_reference_texobj(&dst->Texture.Unit[i].CurrentRect,
                              src->Texture.Unit[i].CurrentRect);
-<<<<<<< HEAD
-=======
       _mesa_reference_texobj(&dst->Texture.Unit[i].Current1DArray,
                              src->Texture.Unit[i].Current1DArray);
       _mesa_reference_texobj(&dst->Texture.Unit[i].Current2DArray,
                              src->Texture.Unit[i].Current2DArray);
->>>>>>> d3f7b463
 
       _mesa_unlock_context_textures(dst);
    }
@@ -3092,12 +3089,7 @@
       }
    }
 
-<<<<<<< HEAD
-   assert(ctx->Texture.Proxy1D->RefCount == 1);
-
-=======
    assert(ctx->Texture.ProxyTex[0]->RefCount == 1); /* sanity check */
->>>>>>> d3f7b463
    return GL_TRUE;
 }
 
@@ -3146,11 +3138,8 @@
    _mesa_reference_texobj(&texUnit->Current3D, ctx->Shared->Default3D);
    _mesa_reference_texobj(&texUnit->CurrentCubeMap, ctx->Shared->DefaultCubeMap);
    _mesa_reference_texobj(&texUnit->CurrentRect, ctx->Shared->DefaultRect);
-<<<<<<< HEAD
-=======
    _mesa_reference_texobj(&texUnit->Current1DArray, ctx->Shared->Default1DArray);
    _mesa_reference_texobj(&texUnit->Current2DArray, ctx->Shared->Default2DArray);
->>>>>>> d3f7b463
 }
 
 
@@ -3190,16 +3179,12 @@
 
 
 /**
- * Free dynamically-allocated texture data attached to the given context.
+ * Free dynamically-allocted texture data attached to the given context.
  */
 void
 _mesa_free_texture_data(GLcontext *ctx)
 {
-<<<<<<< HEAD
-   GLuint u;
-=======
    GLuint u, tgt;
->>>>>>> d3f7b463
 
    /* unreference current textures */
    for (u = 0; u < MAX_TEXTURE_IMAGE_UNITS; u++) {
@@ -3209,11 +3194,8 @@
       _mesa_reference_texobj(&unit->Current3D, NULL);
       _mesa_reference_texobj(&unit->CurrentCubeMap, NULL);
       _mesa_reference_texobj(&unit->CurrentRect, NULL);
-<<<<<<< HEAD
-=======
       _mesa_reference_texobj(&unit->Current1DArray, NULL);
       _mesa_reference_texobj(&unit->Current2DArray, NULL);
->>>>>>> d3f7b463
    }
 
    /* Free proxy texture objects */
