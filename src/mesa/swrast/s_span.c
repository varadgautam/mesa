--- conflicted
+++ resolved
@@ -59,37 +59,6 @@
 void
 _swrast_span_default_attribs(GLcontext *ctx, SWspan *span)
 {
-<<<<<<< HEAD
-   const GLfloat depthMax = ctx->DrawBuffer->_DepthMaxF;
-   if (ctx->DrawBuffer->Visual.depthBits <= 16)
-      span->z = FloatToFixed(ctx->Current.RasterPos[2] * depthMax + 0.5F);
-   else {
-      GLfloat tmpf = ctx->Current.RasterPos[2] * depthMax; 
-      tmpf = MIN2(tmpf, depthMax);
-      span->z = (GLint) tmpf;
-   }
-   span->zStep = 0;
-   span->interpMask |= SPAN_Z;
-}
-
-
-/**
- * Init span's fogcoord interpolation values to the RasterPos fog.
- * Used during setup for glDraw/CopyPixels.
- */
-void
-_swrast_span_default_fog( GLcontext *ctx, SWspan *span )
-{
-   const SWcontext *swrast = SWRAST_CONTEXT(ctx);
-   GLfloat fogVal; /* a coord or a blend factor */
-   if (swrast->_PreferPixelFog) {
-      /* fog blend factors will be computed from fog coordinates per pixel */
-      fogVal = ctx->Current.RasterDistance;
-   }
-   else {
-      /* fog blend factor should be computed from fogcoord now */
-      fogVal = _swrast_z_to_fogfactor(ctx, ctx->Current.RasterDistance);
-=======
    /* Z*/
    {
       const GLfloat depthMax = ctx->DrawBuffer->_DepthMaxF;
@@ -102,7 +71,6 @@
       }
       span->zStep = 0;
       span->interpMask |= SPAN_Z;
->>>>>>> d3f7b463
    }
 
    /* W (for perspective correction) */
